/*
 * Copyright (c) 2003, 2016, Oracle and/or its affiliates. All rights reserved.
 */

/*
 * Licensed to the Apache Software Foundation (ASF) under one or more
 * contributor license agreements.  See the NOTICE file distributed with
 * this work for additional information regarding copyright ownership.
 * The ASF licenses this file to You under the Apache License, Version 2.0
 * (the "License"); you may not use this file except in compliance with
 * the License.  You may obtain a copy of the License at
 *
 *     http://www.apache.org/licenses/LICENSE-2.0
 *
 * Unless required by applicable law or agreed to in writing, software
 * distributed under the License is distributed on an "AS IS" BASIS,
 * WITHOUT WARRANTIES OR CONDITIONS OF ANY KIND, either express or implied.
 * See the License for the specific language governing permissions and
 * limitations under the License.
 */

package com.sun.org.apache.xerces.internal.impl;

import com.sun.org.apache.xerces.internal.impl.dtd.XMLDTDDescription;
import com.sun.org.apache.xerces.internal.impl.validation.ValidationManager;
import com.sun.org.apache.xerces.internal.util.NamespaceSupport;
import com.sun.org.apache.xerces.internal.util.XMLChar;
import com.sun.org.apache.xerces.internal.util.XMLResourceIdentifierImpl;
import com.sun.org.apache.xerces.internal.util.XMLStringBuffer;
import com.sun.org.apache.xerces.internal.utils.SecuritySupport;
import com.sun.org.apache.xerces.internal.xni.Augmentations;
import com.sun.org.apache.xerces.internal.xni.NamespaceContext;
import com.sun.org.apache.xerces.internal.xni.XMLResourceIdentifier;
import com.sun.org.apache.xerces.internal.xni.XNIException;
import com.sun.org.apache.xerces.internal.xni.parser.XMLComponentManager;
import com.sun.org.apache.xerces.internal.xni.parser.XMLConfigurationException;
import com.sun.org.apache.xerces.internal.xni.parser.XMLDTDScanner;
import com.sun.org.apache.xerces.internal.xni.parser.XMLInputSource;
import com.sun.xml.internal.stream.Entity;
import com.sun.xml.internal.stream.StaxXMLInputSource;
import com.sun.xml.internal.stream.dtd.DTDGrammarUtil;
import java.io.EOFException;
import java.io.IOException;
import javax.xml.stream.XMLInputFactory;
import javax.xml.stream.events.XMLEvent;


/**
 * This class is responsible for scanning XML document structure
 * and content.
 *
 * This class has been modified as per the new design which is more suited to
 * efficiently build pull parser. Lot of improvements have been done and
 * the code has been added to support stax functionality/features.
 *
 * @author Neeraj Bajaj, Sun Microsystems
 * @author K.Venugopal, Sun Microsystems
 * @author Glenn Marcy, IBM
 * @author Andy Clark, IBM
 * @author Arnaud  Le Hors, IBM
 * @author Eric Ye, IBM
 * @author Sunitha Reddy, Sun Microsystems
 *
 * Refer to the table in unit-test javax.xml.stream.XMLStreamReaderTest.SupportDTD for changes
 * related to property SupportDTD.
 * @author Joe Wang, Sun Microsystems
 * @version $Id: XMLDocumentScannerImpl.java,v 1.17 2010-11-01 04:39:41 joehw Exp $
 */
public class XMLDocumentScannerImpl
        extends XMLDocumentFragmentScannerImpl{

    //
    // Constants
    //

    // scanner states

    /** Scanner state: XML declaration. */
    protected static final int SCANNER_STATE_XML_DECL = 42;

    /** Scanner state: prolog. */
    protected static final int SCANNER_STATE_PROLOG = 43;

    /** Scanner state: trailing misc. */
    protected static final int SCANNER_STATE_TRAILING_MISC = 44;

    /** Scanner state: DTD internal declarations. */
    protected static final int SCANNER_STATE_DTD_INTERNAL_DECLS = 45;

    /** Scanner state: open DTD external subset. */
    protected static final int SCANNER_STATE_DTD_EXTERNAL = 46;

    /** Scanner state: DTD external declarations. */
    protected static final int SCANNER_STATE_DTD_EXTERNAL_DECLS = 47;

    /** Scanner state: NO MORE ELEMENTS. */
    protected static final int SCANNER_STATE_NO_SUCH_ELEMENT_EXCEPTION = 48;

    // feature identifiers

    /** Property identifier document scanner: */
    protected static final String DOCUMENT_SCANNER =
            Constants.XERCES_PROPERTY_PREFIX + Constants.DOCUMENT_SCANNER_PROPERTY;

    /** Feature identifier: load external DTD. */
    protected static final String LOAD_EXTERNAL_DTD =
            Constants.XERCES_FEATURE_PREFIX + Constants.LOAD_EXTERNAL_DTD_FEATURE;

    /** Feature identifier: load external DTD. */
    protected static final String DISALLOW_DOCTYPE_DECL_FEATURE =
            Constants.XERCES_FEATURE_PREFIX + Constants.DISALLOW_DOCTYPE_DECL_FEATURE;

    // property identifiers

    /** Property identifier: DTD scanner. */
    protected static final String DTD_SCANNER =
            Constants.XERCES_PROPERTY_PREFIX + Constants.DTD_SCANNER_PROPERTY;

    // property identifier:  ValidationManager
    protected static final String VALIDATION_MANAGER =
            Constants.XERCES_PROPERTY_PREFIX + Constants.VALIDATION_MANAGER_PROPERTY;

    /** property identifier:  NamespaceContext */
    protected static final String NAMESPACE_CONTEXT =
        Constants.XERCES_PROPERTY_PREFIX + Constants.NAMESPACE_CONTEXT_PROPERTY;

    // recognized features and properties

    /** Recognized features. */
    private static final String[] RECOGNIZED_FEATURES = {
        LOAD_EXTERNAL_DTD,
                DISALLOW_DOCTYPE_DECL_FEATURE,
    };

    /** Feature defaults. */
    private static final Boolean[] FEATURE_DEFAULTS = {
        Boolean.TRUE,
                Boolean.FALSE,
    };

    /** Recognized properties. */
    private static final String[] RECOGNIZED_PROPERTIES = {
        DTD_SCANNER,
                VALIDATION_MANAGER
    };

    /** Property defaults. */
    private static final Object[] PROPERTY_DEFAULTS = {
            null,
                null
    };

    //
    // Data((Boolean)propertyManager.getProperty(XMLInputFactory.IS_NAMESPACE_AWARE)).booleanValue();
    //

    // properties

    /** DTD scanner. */
    protected XMLDTDScanner fDTDScanner = null;

    /** Validation manager . */
    //xxx: fValidationManager code needs to be added yet!
    protected ValidationManager fValidationManager;

    protected XMLStringBuffer fDTDDecl = null;
    protected boolean fReadingDTD = false;
    protected boolean fAddedListener = false;

    // protected data

    // other info

    /** Doctype name. */
    protected String fDoctypeName;

    /** Doctype declaration public identifier. */
    protected String fDoctypePublicId;

    /** Doctype declaration system identifier. */
    protected String fDoctypeSystemId;

    /** Namespace support. */
    protected NamespaceContext fNamespaceContext = new NamespaceSupport();

    // features

    /** Load external DTD. */
    protected boolean fLoadExternalDTD = true;

    // state

    /** Seen doctype declaration. */
    protected boolean fSeenDoctypeDecl;

    protected boolean fScanEndElement;

    //protected int fScannerLastState ;

    // drivers

    /** XML declaration driver. */
    protected Driver fXMLDeclDriver = new XMLDeclDriver();

    /** Prolog driver. */
    protected Driver fPrologDriver = new PrologDriver();

    /** DTD driver. */
    protected Driver fDTDDriver = null ;

    /** Trailing miscellaneous section driver. */
    protected Driver fTrailingMiscDriver = new TrailingMiscDriver();
    protected int fStartPos = 0;
    protected int fEndPos = 0;
    protected boolean fSeenInternalSubset= false;
    // temporary variables

    /** Array of 3 strings. */
    private String[] fStrings = new String[3];

    /** External subset source. */
    private XMLInputSource fExternalSubsetSource = null;

    /** A DTD Description. */
    private final XMLDTDDescription fDTDDescription = new XMLDTDDescription(null, null, null, null, null);

    private static final char [] DOCTYPE = {'D','O','C','T','Y','P','E'};
    private static final char [] COMMENTSTRING = {'-','-'};

    //
    // Constructors
    //

    /** Default constructor. */
    public XMLDocumentScannerImpl() {} // <init>()


    //
    // XMLDocumentScanner methods
    //


    /**
     * Sets the input source.
     *
     * @param inputSource The input source.
     *
     * @throws IOException Thrown on i/o error.
     */
    public void setInputSource(XMLInputSource inputSource) throws IOException {
        fEntityManager.setEntityHandler(this);
        //this starts a new entity and sets the current entity to the document entity.
        fEntityManager.startDocumentEntity(inputSource);
        // fDocumentSystemId = fEntityManager.expandSystemId(inputSource.getSystemId());
        setScannerState(XMLEvent.START_DOCUMENT);
    } // setInputSource(XMLInputSource)



    /**return the state of the scanner */
    public int getScannetState(){
        return fScannerState ;
    }




    public void reset(PropertyManager propertyManager) {
        super.reset(propertyManager);
        // other settings
        fDoctypeName = null;
        fDoctypePublicId = null;
        fDoctypeSystemId = null;
        fSeenDoctypeDecl = false;
        fNamespaceContext.reset();
        fSupportDTD = ((Boolean)propertyManager.getProperty(XMLInputFactory.SUPPORT_DTD)).booleanValue();

        // xerces features
        fLoadExternalDTD = !((Boolean)propertyManager.getProperty(Constants.ZEPHYR_PROPERTY_PREFIX + Constants.IGNORE_EXTERNAL_DTD)).booleanValue();
        setScannerState(XMLEvent.START_DOCUMENT);
        setDriver(fXMLDeclDriver);
        fSeenInternalSubset = false;
        if(fDTDScanner != null){
            ((XMLDTDScannerImpl)fDTDScanner).reset(propertyManager);
        }
        fEndPos = 0;
        fStartPos = 0;
        if(fDTDDecl != null){
            fDTDDecl.clear();
        }

    }

    /**
     * Resets the component. The component can query the component manager
     * about any features and properties that affect the operation of the
     * component.
     *
     * @param componentManager The component manager.
     *
     * @throws SAXException Thrown by component on initialization error.
     *                      For example, if a feature or property is
     *                      required for the operation of the component, the
     *                      component manager may throw a
     *                      SAXNotRecognizedException or a
     *                      SAXNotSupportedException.
     */
    public void reset(XMLComponentManager componentManager)
    throws XMLConfigurationException {

        super.reset(componentManager);

        // other settings
        fDoctypeName = null;
        fDoctypePublicId = null;
        fDoctypeSystemId = null;
        fSeenDoctypeDecl = false;
        fExternalSubsetSource = null;

        // xerces features
        fLoadExternalDTD = componentManager.getFeature(LOAD_EXTERNAL_DTD, true);
        fDisallowDoctype = componentManager.getFeature(DISALLOW_DOCTYPE_DECL_FEATURE, false);

        fNamespaces = componentManager.getFeature(NAMESPACES, true);

        fSeenInternalSubset = false;
        // xerces properties
        fDTDScanner = (XMLDTDScanner)componentManager.getProperty(DTD_SCANNER);

        fValidationManager = (ValidationManager)componentManager.getProperty(VALIDATION_MANAGER, null);

        try {
            fNamespaceContext = (NamespaceContext)componentManager.getProperty(NAMESPACE_CONTEXT);
        }
        catch (XMLConfigurationException e) { }
        if (fNamespaceContext == null) {
            fNamespaceContext = new NamespaceSupport();
        }
        fNamespaceContext.reset();

        fEndPos = 0;
        fStartPos = 0;
        if(fDTDDecl != null)
            fDTDDecl.clear();


        //fEntityScanner.registerListener((XMLBufferListener)componentManager.getProperty(DOCUMENT_SCANNER));

        // setup driver
        setScannerState(SCANNER_STATE_XML_DECL);
        setDriver(fXMLDeclDriver);

    } // reset(XMLComponentManager)


    /**
     * Returns a list of feature identifiers that are recognized by
     * this component. This method may return null if no features
     * are recognized by this component.
     */
    public String[] getRecognizedFeatures() {
        String[] featureIds = super.getRecognizedFeatures();
        int length = featureIds != null ? featureIds.length : 0;
        String[] combinedFeatureIds = new String[length + RECOGNIZED_FEATURES.length];
        if (featureIds != null) {
            System.arraycopy(featureIds, 0, combinedFeatureIds, 0, featureIds.length);
        }
        System.arraycopy(RECOGNIZED_FEATURES, 0, combinedFeatureIds, length, RECOGNIZED_FEATURES.length);
        return combinedFeatureIds;
    } // getRecognizedFeatures():String[]

    /**
     * Sets the state of a feature. This method is called by the component
     * manager any time after reset when a feature changes state.
     * <p>
     * <strong>Note:</strong> Components should silently ignore features
     * that do not affect the operation of the component.
     *
     * @param featureId The feature identifier.
     * @param state     The state of the feature.
     *
     * @throws SAXNotRecognizedException The component should not throw
     *                                   this exception.
     * @throws SAXNotSupportedException The component should not throw
     *                                  this exception.
     */
    public void setFeature(String featureId, boolean state)
    throws XMLConfigurationException {

        super.setFeature(featureId, state);

        // Xerces properties
        if (featureId.startsWith(Constants.XERCES_FEATURE_PREFIX)) {
            final int suffixLength = featureId.length() - Constants.XERCES_FEATURE_PREFIX.length();

            if (suffixLength == Constants.LOAD_EXTERNAL_DTD_FEATURE.length() &&
                featureId.endsWith(Constants.LOAD_EXTERNAL_DTD_FEATURE)) {
                fLoadExternalDTD = state;
                return;
            }
            else if (suffixLength == Constants.DISALLOW_DOCTYPE_DECL_FEATURE.length() &&
                featureId.endsWith(Constants.DISALLOW_DOCTYPE_DECL_FEATURE)) {
                fDisallowDoctype = state;
                return;
            }
        }

    } // setFeature(String,boolean)

    /**
     * Returns a list of property identifiers that are recognized by
     * this component. This method may return null if no properties
     * are recognized by this component.
     */
    public String[] getRecognizedProperties() {
        String[] propertyIds = super.getRecognizedProperties();
        int length = propertyIds != null ? propertyIds.length : 0;
        String[] combinedPropertyIds = new String[length + RECOGNIZED_PROPERTIES.length];
        if (propertyIds != null) {
            System.arraycopy(propertyIds, 0, combinedPropertyIds, 0, propertyIds.length);
        }
        System.arraycopy(RECOGNIZED_PROPERTIES, 0, combinedPropertyIds, length, RECOGNIZED_PROPERTIES.length);
        return combinedPropertyIds;
    } // getRecognizedProperties():String[]

    /**
     * Sets the value of a property. This method is called by the component
     * manager any time after reset when a property changes value.
     * <p>
     * <strong>Note:</strong> Components should silently ignore properties
     * that do not affect the operation of the component.
     *
     * @param propertyId The property identifier.
     * @param value      The value of the property.
     *
     * @throws SAXNotRecognizedException The component should not throw
     *                                   this exception.
     * @throws SAXNotSupportedException The component should not throw
     *                                  this exception.
     */
    public void setProperty(String propertyId, Object value)
    throws XMLConfigurationException {

        super.setProperty(propertyId, value);

        // Xerces properties
        if (propertyId.startsWith(Constants.XERCES_PROPERTY_PREFIX)) {
            final int suffixLength = propertyId.length() - Constants.XERCES_PROPERTY_PREFIX.length();

            if (suffixLength == Constants.DTD_SCANNER_PROPERTY.length() &&
                propertyId.endsWith(Constants.DTD_SCANNER_PROPERTY)) {
                fDTDScanner = (XMLDTDScanner)value;
            }
            if (suffixLength == Constants.NAMESPACE_CONTEXT_PROPERTY.length() &&
                propertyId.endsWith(Constants.NAMESPACE_CONTEXT_PROPERTY)) {
                if (value != null) {
                    fNamespaceContext = (NamespaceContext)value;
                }
            }

            return;
        }

    } // setProperty(String,Object)

    /**
     * Returns the default state for a feature, or null if this
     * component does not want to report a default value for this
     * feature.
     *
     * @param featureId The feature identifier.
     *
     * @since Xerces 2.2.0
     */
    public Boolean getFeatureDefault(String featureId) {

        for (int i = 0; i < RECOGNIZED_FEATURES.length; i++) {
            if (RECOGNIZED_FEATURES[i].equals(featureId)) {
                return FEATURE_DEFAULTS[i];
            }
        }
        return super.getFeatureDefault(featureId);
    } // getFeatureDefault(String):Boolean

    /**
     * Returns the default state for a property, or null if this
     * component does not want to report a default value for this
     * property.
     *
     * @param propertyId The property identifier.
     *
     * @since Xerces 2.2.0
     */
    public Object getPropertyDefault(String propertyId) {
        for (int i = 0; i < RECOGNIZED_PROPERTIES.length; i++) {
            if (RECOGNIZED_PROPERTIES[i].equals(propertyId)) {
                return PROPERTY_DEFAULTS[i];
            }
        }
        return super.getPropertyDefault(propertyId);
    } // getPropertyDefault(String):Object

    //
    // XMLEntityHandler methods
    //

    /**
     * This method notifies of the start of an entity. The DTD has the
     * pseudo-name of "[dtd]" parameter entity names start with '%'; and
     * general entities are just specified by their name.
     *
     * @param name     The name of the entity.
     * @param identifier The resource identifier.
     * @param encoding The auto-detected IANA encoding name of the entity
     *                 stream. This value will be null in those situations
     *                 where the entity encoding is not auto-detected (e.g.
     *                 internal entities or a document entity that is
     *                 parsed from a java.io.Reader).
     *
     * @throws XNIException Thrown by handler to signal an error.
     */
    public void startEntity(String name,
            XMLResourceIdentifier identifier,
            String encoding, Augmentations augs) throws XNIException {

        super.startEntity(name, identifier, encoding,augs);

        //register current document scanner as a listener for XMLEntityScanner
        fEntityScanner.registerListener(this);

        // prepare to look for a TextDecl if external general entity
        if (!name.equals("[xml]") && fEntityScanner.isExternal()) {
            // Don't do this if we're skipping the entity!
            if (augs == null || !((Boolean) augs.getItem(Constants.ENTITY_SKIPPED)).booleanValue()) {
                setScannerState(SCANNER_STATE_TEXT_DECL);
            }
        }

        // call handler
        /** comment this part.. LOCATOR problem.. */
        if (fDocumentHandler != null && name.equals("[xml]")) {
            fDocumentHandler.startDocument(fEntityScanner, encoding, fNamespaceContext, null);
        }

    } // startEntity(String,identifier,String)


    /**
     * This method notifies the end of an entity. The DTD has the pseudo-name
     * of "[dtd]" parameter entity names start with '%'; and general entities
     * are just specified by their name.
     *
     * @param name The name of the entity.
     *
     * @throws XNIException Thrown by handler to signal an error.
     */
    public void endEntity(String name, Augmentations augs) throws IOException, XNIException {

        super.endEntity(name, augs);

        if(name.equals("[xml]")){
            //if fMarkupDepth has reached 0.
            //and driver is fTrailingMiscDriver (which
            //handles end of document in normal case)
            //set the scanner state of SCANNER_STATE_TERMINATED
            if(fMarkupDepth == 0 && fDriver == fTrailingMiscDriver){
                //set the scanner set to SCANNER_STATE_TERMINATED
                setScannerState(SCANNER_STATE_TERMINATED) ;
            } else{
                //else we have reached the end of document prematurely
                //so throw EOFException.
                throw new java.io.EOFException();
            }

            //this is taken care in wrapper which generates XNI callbacks, There are no next events

            //if (fDocumentHandler != null) {
                //fDocumentHandler.endDocument(null);
            //}
        }
    } // endEntity(String)


    public XMLStringBuffer getDTDDecl(){
        Entity entity = fEntityScanner.getCurrentEntity();
        fDTDDecl.append(((Entity.ScannedEntity)entity).ch,fStartPos , fEndPos-fStartPos);
        if(fSeenInternalSubset)
            fDTDDecl.append("]>");
        return fDTDDecl;
    }

    public String getCharacterEncodingScheme(){
        return fDeclaredEncoding;
    }

    /** return the next state on the input
     *
     * @return int
     */

    public int next() throws IOException, XNIException {
        return fDriver.next();
    }

    //getNamespaceContext
    public NamespaceContext getNamespaceContext(){
        return fNamespaceContext ;
    }



    //
    // Protected methods
    //

    // driver factory methods

    /** Creates a content driver. */
    protected Driver createContentDriver() {
        return new ContentDriver();
    } // createContentDriver():Driver

    // scanning methods

    /** Scans a doctype declaration. */
    protected boolean scanDoctypeDecl(boolean supportDTD) throws IOException, XNIException {

        // spaces
        if (!fEntityScanner.skipSpaces()) {
            reportFatalError("MSG_SPACE_REQUIRED_BEFORE_ROOT_ELEMENT_TYPE_IN_DOCTYPEDECL",
                    null);
        }

        // root element name
        fDoctypeName = fEntityScanner.scanName(NameType.DOCTYPE);
        if (fDoctypeName == null) {
            reportFatalError("MSG_ROOT_ELEMENT_TYPE_REQUIRED", null);
        }

        // external id
        if (fEntityScanner.skipSpaces()) {
            scanExternalID(fStrings, false);
            fDoctypeSystemId = fStrings[0];
            fDoctypePublicId = fStrings[1];
            fEntityScanner.skipSpaces();
        }

        fHasExternalDTD = fDoctypeSystemId != null;

        // Attempt to locate an external subset with an external subset resolver.
        if (supportDTD && !fHasExternalDTD && fExternalSubsetResolver != null) {
            fDTDDescription.setValues(null, null, fEntityManager.getCurrentResourceIdentifier().getExpandedSystemId(), null);
            fDTDDescription.setRootName(fDoctypeName);
            fExternalSubsetSource = fExternalSubsetResolver.getExternalSubset(fDTDDescription);
            fHasExternalDTD = fExternalSubsetSource != null;
        }

        // call handler
        if (supportDTD && fDocumentHandler != null) {
            // NOTE: I don't like calling the doctypeDecl callback until
            //       end of the *full* doctype line (including internal
            //       subset) is parsed correctly but SAX2 requires that
            //       it knows the root element name and public and system
            //       identifier for the startDTD call. -Ac
            if (fExternalSubsetSource == null) {
                fDocumentHandler.doctypeDecl(fDoctypeName, fDoctypePublicId, fDoctypeSystemId, null);
            }
            else {
                fDocumentHandler.doctypeDecl(fDoctypeName, fExternalSubsetSource.getPublicId(), fExternalSubsetSource.getSystemId(), null);
            }
        }

        // is there an internal subset?
        boolean internalSubset = true;
        if (!fEntityScanner.skipChar('[', null)) {
            internalSubset = false;
            fEntityScanner.skipSpaces();
            if (!fEntityScanner.skipChar('>', null)) {
                reportFatalError("DoctypedeclUnterminated", new Object[]{fDoctypeName});
            }
            fMarkupDepth--;
        }
        return internalSubset;

    } // scanDoctypeDecl():boolean

    //
    // Private methods
    //
    /** Set the scanner state after scanning DTD */
    protected void setEndDTDScanState() {
        setScannerState(SCANNER_STATE_PROLOG);
        setDriver(fPrologDriver);
        fEntityManager.setEntityHandler(XMLDocumentScannerImpl.this);
        fReadingDTD=false;
    }

    /** Returns the scanner state name. */
    protected String getScannerStateName(int state) {

        switch (state) {
            case SCANNER_STATE_XML_DECL: return "SCANNER_STATE_XML_DECL";
            case SCANNER_STATE_PROLOG: return "SCANNER_STATE_PROLOG";
            case SCANNER_STATE_TRAILING_MISC: return "SCANNER_STATE_TRAILING_MISC";
            case SCANNER_STATE_DTD_INTERNAL_DECLS: return "SCANNER_STATE_DTD_INTERNAL_DECLS";
            case SCANNER_STATE_DTD_EXTERNAL: return "SCANNER_STATE_DTD_EXTERNAL";
            case SCANNER_STATE_DTD_EXTERNAL_DECLS: return "SCANNER_STATE_DTD_EXTERNAL_DECLS";
        }
        return super.getScannerStateName(state);

    } // getScannerStateName(int):String

    //
    // Classes
    //

    /**
     * Driver to handle XMLDecl scanning.
     *
     * This class has been modified as per the new design which is more suited to
     * efficiently build pull parser. Lots of performance improvements have been done and
     * the code has been added to support stax functionality/features.
     *
     * @author Neeraj Bajaj, Sun Microsystems.
     *
     * @author Andy Clark, IBM
     */
    protected final class XMLDeclDriver
            implements Driver {

        //
        // Driver methods
        //


        public int next() throws IOException, XNIException {
            if(DEBUG_NEXT){
                System.out.println("NOW IN XMLDeclDriver");
            }

            // next driver is prolog regardless of whether there
            // is an XMLDecl in this document
            setScannerState(SCANNER_STATE_PROLOG);
            setDriver(fPrologDriver);

            //System.out.println("fEntityScanner = " + fEntityScanner);
            // scan XMLDecl
            try {
                if (fEntityScanner.skipString(xmlDecl)) {
                    fMarkupDepth++;
                    // NOTE: special case where document starts with a PI
                    //       whose name starts with "xml" (e.g. "xmlfoo")
                    if (XMLChar.isName(fEntityScanner.peekChar())) {
                        fStringBuffer.clear();
                        fStringBuffer.append("xml");
                        while (XMLChar.isName(fEntityScanner.peekChar())) {
                            fStringBuffer.append((char)fEntityScanner.scanChar(null));
                        }
                        String target = fSymbolTable.addSymbol(fStringBuffer.ch, fStringBuffer.offset, fStringBuffer.length);
                        //this function should fill the data.. and set the fEvent object to this event.
                        fContentBuffer.clear() ;
                        scanPIData(target, fContentBuffer);
                        //REVISIT:where else we can set this value to 'true'
                        fEntityManager.fCurrentEntity.mayReadChunks = true;
                        //return PI event since PI was encountered
                        return XMLEvent.PROCESSING_INSTRUCTION ;
                    }
                    // standard XML declaration
                    else {
                        scanXMLDeclOrTextDecl(false);
                        //REVISIT:where else we can set this value to 'true'
                        fEntityManager.fCurrentEntity.mayReadChunks = true;
                        return XMLEvent.START_DOCUMENT;
                    }
                } else{
                    //REVISIT:where else we can set this value to 'true'
                    fEntityManager.fCurrentEntity.mayReadChunks = true;
                    //In both case return the START_DOCUMENT. ony difference is that first block will
                    //cosume the XML declaration if any.
                    return XMLEvent.START_DOCUMENT;
                }


                //START_OF_THE_DOCUMENT


            }

            // premature end of file
            catch (EOFException e) {
                reportFatalError("PrematureEOF", null);
                return -1;
                //throw e;
            }

        }
    } // class XMLDeclDriver

    /**
     * Driver to handle prolog scanning.
     *
     * @author Andy Clark, IBM
     */
    protected final class PrologDriver
            implements Driver {

        /**
         * Drives the parser to the next state/event on the input. Parser is guaranteed
         * to stop at the next state/event.
         *
         * Internally XML document is divided into several states. Each state represents
         * a sections of XML document. When this functions returns normally, it has read
         * the section of XML document and returns the state corresponding to section of
         * document which has been read. For optimizations, a particular driver
         * can read ahead of the section of document (state returned) just read and
         * can maintain a different internal state.
         *
         * @return state representing the section of document just read.
         *
         * @throws IOException  Thrown on i/o error.
         * @throws XNIException Thrown on parse error.
         */

        public int next() throws IOException, XNIException {
            //System.out.println("here in next");

            if(DEBUG_NEXT){
                System.out.println("NOW IN PrologDriver");
            }
            try {
                do {
                    switch (fScannerState) {
                        case SCANNER_STATE_PROLOG: {
                            fEntityScanner.skipSpaces();
                            if (fEntityScanner.skipChar('<', null)) {
                                setScannerState(SCANNER_STATE_START_OF_MARKUP);
                            } else if (fEntityScanner.skipChar('&', NameType.REFERENCE)) {
                                setScannerState(SCANNER_STATE_REFERENCE);
                            } else {
                                setScannerState(SCANNER_STATE_CONTENT);
                            }
                            break;
                        }

                        case SCANNER_STATE_START_OF_MARKUP: {
                            fMarkupDepth++;
                            if (isValidNameStartChar(fEntityScanner.peekChar()) ||
                                    isValidNameStartHighSurrogate(fEntityScanner.peekChar())) {
                                setScannerState(SCANNER_STATE_ROOT_ELEMENT);
                                setDriver(fContentDriver);
                                //from now onwards this would be handled by fContentDriver,in the same next() call
                                return fContentDriver.next();
                            } else if (fEntityScanner.skipChar('!', null)) {
                                if (fEntityScanner.skipChar('-', null)) {
                                    if (!fEntityScanner.skipChar('-', null)) {
                                        reportFatalError("InvalidCommentStart",
                                                null);
                                    }
                                    setScannerState(SCANNER_STATE_COMMENT);
                                } else if (fEntityScanner.skipString(DOCTYPE)) {
                                    setScannerState(SCANNER_STATE_DOCTYPE);
                                    Entity entity = fEntityScanner.getCurrentEntity();
                                    if(entity instanceof Entity.ScannedEntity){
                                        fStartPos=((Entity.ScannedEntity)entity).position;
                                    }
                                    fReadingDTD=true;
                                    if(fDTDDecl == null)
                                        fDTDDecl = new XMLStringBuffer();
                                    fDTDDecl.append("<!DOCTYPE");

                                } else {
                                    reportFatalError("MarkupNotRecognizedInProlog",
                                            null);
                                }
                            } else if (fEntityScanner.skipChar('?', null)) {
                                setScannerState(SCANNER_STATE_PI);
                            } else {
                                reportFatalError("MarkupNotRecognizedInProlog",
                                        null);
                            }
                            break;
                        }
                    }
                } while (fScannerState == SCANNER_STATE_PROLOG || fScannerState == SCANNER_STATE_START_OF_MARKUP );

                switch(fScannerState){
                    /**
                    //this part is handled by FragmentContentHandler
                    case SCANNER_STATE_ROOT_ELEMENT: {
                        //we have read '<' and beginning of reading the start element tag
                        setScannerState(SCANNER_STATE_START_ELEMENT_TAG);
                        setDriver(fContentDriver);
                        //from now onwards this would be handled by fContentDriver,in the same next() call
                        return fContentDriver.next();
                    }
                     */
                    case SCANNER_STATE_COMMENT: {
                        //this function fills the data..
                        scanComment();
                        setScannerState(SCANNER_STATE_PROLOG);
                        return XMLEvent.COMMENT;
                        //setScannerState(SCANNER_STATE_PROLOG);
                        //break;
                    }
                    case SCANNER_STATE_PI: {
                        fContentBuffer.clear() ;
                        scanPI(fContentBuffer);
                        setScannerState(SCANNER_STATE_PROLOG);
                        return XMLEvent.PROCESSING_INSTRUCTION;
                    }

                    case SCANNER_STATE_DOCTYPE: {
                        if (fDisallowDoctype) {
                            reportFatalError("DoctypeNotAllowed", null);
                        }

                        if (fSeenDoctypeDecl) {
                            reportFatalError("AlreadySeenDoctype", null);
                        }
                        fSeenDoctypeDecl = true;

                        // scanDoctypeDecl() sends XNI doctypeDecl event that
                        // in SAX is converted to startDTD() event.
                        if (scanDoctypeDecl(fSupportDTD)) {
                            //allow parsing of entity decls to continue in order to stay well-formed
                            setScannerState(SCANNER_STATE_DTD_INTERNAL_DECLS);
                            fSeenInternalSubset = true;
                            if(fDTDDriver == null){
                                fDTDDriver = new DTDDriver();
                            }
                            setDriver(fContentDriver);
                            //always return DTD event, the event however, will not contain any entities
                            return fDTDDriver.next();
                        }

                        if(fSeenDoctypeDecl){
                            Entity entity = fEntityScanner.getCurrentEntity();
                            if(entity instanceof Entity.ScannedEntity){
                                fEndPos = ((Entity.ScannedEntity)entity).position;
                            }
                            fReadingDTD = false;
                        }

                        // handle external subset
                        if (fDoctypeSystemId != null) {
                            if (((fValidation || fLoadExternalDTD)
                                && (fValidationManager == null || !fValidationManager.isCachedDTD()))) {
                                if (fSupportDTD) {
                                    setScannerState(SCANNER_STATE_DTD_EXTERNAL);
                                } else {
                                    setScannerState(SCANNER_STATE_PROLOG);
                                }

                                setDriver(fContentDriver);
                                if(fDTDDriver == null) {
                                    fDTDDriver = new DTDDriver();
                                }

                                return fDTDDriver.next();
                            }
                        }
                        else if (fExternalSubsetSource != null) {
                            if (((fValidation || fLoadExternalDTD)
                                && (fValidationManager == null || !fValidationManager.isCachedDTD()))) {
                                // This handles the case of a DOCTYPE that had neither an internal subset or an external subset.
                                fDTDScanner.setInputSource(fExternalSubsetSource);
                                fExternalSubsetSource = null;
                            if (fSupportDTD)
                                setScannerState(SCANNER_STATE_DTD_EXTERNAL_DECLS);
                            else
                                setScannerState(SCANNER_STATE_PROLOG);
                            setDriver(fContentDriver);
                            if(fDTDDriver == null)
                                fDTDDriver = new DTDDriver();
                            return fDTDDriver.next();
                            }
                        }

                        // Send endDTD() call if:
                        // a) systemId is null or if an external subset resolver could not locate an external subset.
                        // b) "load-external-dtd" and validation are false
                        // c) DTD grammar is cached

                        // in XNI this results in 3 events:  doctypeDecl, startDTD, endDTD
                        // in SAX this results in 2 events: startDTD, endDTD
                        if (fDTDScanner != null) {
                            fDTDScanner.setInputSource(null);
                        }
                        setScannerState(SCANNER_STATE_PROLOG);
                        return XMLEvent.DTD;
                    }

                    case SCANNER_STATE_CONTENT: {
                        reportFatalError("ContentIllegalInProlog", null);
                        fEntityScanner.scanChar(null);
                    }
                    case SCANNER_STATE_REFERENCE: {
                        reportFatalError("ReferenceIllegalInProlog", null);
                    }

                    /**
                     * if (complete) {
                     * if (fEntityScanner.scanChar() != '<') {
                     * reportFatalError("RootElementRequired", null);
                     * }
                     * setScannerState(SCANNER_STATE_ROOT_ELEMENT);
                     * setDriver(fContentDriver);
                     * }
                     */
                }
            }
            // premature end of file
            catch (EOFException e) {
                reportFatalError("PrematureEOF", null);
                //xxx  what should be returned here.... ???
                return -1 ;
                //throw e;
            }
            //xxx  what should be returned here.... ???
            return -1;

        }


    } // class PrologDriver

    /**
     * Driver to handle the internal and external DTD subsets.
     *
     * @author Andy Clark, IBM
     */
    protected final class DTDDriver
            implements Driver {

        //
        // Driver methods
        //

        public int next() throws IOException, XNIException{
            // throw new XNIException("DTD Parsing is currently not supported");
            if(DEBUG_NEXT){
                System.out.println("Now in DTD Driver");
            }

            dispatch(true);

            if(DEBUG_NEXT){
                System.out.println("After calling dispatch(true) -- At this point whole DTD is read.");
            }

            //xxx: remove this hack and align this with reusing DTD components
            //currently this routine will only be executed from Stax
            if(fPropertyManager != null){
                dtdGrammarUtil =  new DTDGrammarUtil(((XMLDTDScannerImpl)fDTDScanner).getGrammar(),fSymbolTable, fNamespaceContext);
            }

            return XMLEvent.DTD ;
        }

        /**
         * Dispatch an XML "event".
         *
         * @param complete True if this driver is intended to scan
         *                 and dispatch as much as possible.
         *
         * @return True if there is more to dispatch either from this
         *          or a another driver.
         *
         * @throws IOException  Thrown on i/o error.
         * @throws XNIException Thrown on parse error.
         */
        public boolean dispatch(boolean complete)
        throws IOException, XNIException {
            fEntityManager.setEntityHandler(null);
            try {
                boolean again;
                XMLResourceIdentifierImpl resourceIdentifier = new XMLResourceIdentifierImpl();
                if( fDTDScanner == null){

                    if (fEntityManager.getEntityScanner() instanceof XML11EntityScanner){
                        fDTDScanner = new XML11DTDScannerImpl();
                    } else

                    fDTDScanner = new XMLDTDScannerImpl();

                    ((XMLDTDScannerImpl)fDTDScanner).reset(fPropertyManager);
                }

                fDTDScanner.setLimitAnalyzer(fLimitAnalyzer);
                do {
                    again = false;
                    switch (fScannerState) {
                        case SCANNER_STATE_DTD_INTERNAL_DECLS: {
                            boolean moreToScan = false;
                            if (!fDTDScanner.skipDTD(fSupportDTD)) {
                            // REVISIT: Should there be a feature for
                            //          the "complete" parameter?
                            boolean completeDTD = true;

                                moreToScan = fDTDScanner.scanDTDInternalSubset(completeDTD, fStandalone, fHasExternalDTD && fLoadExternalDTD);
                            }
                            Entity entity = fEntityScanner.getCurrentEntity();
                            if(entity instanceof Entity.ScannedEntity){
                                fEndPos=((Entity.ScannedEntity)entity).position;
                            }
                            fReadingDTD=false;
                            if (!moreToScan) {
                                // end doctype declaration
<<<<<<< HEAD
                                if (!fEntityScanner.skipChar(']')) {
                                    reportFatalError("DoctypedeclNotClosed", new Object[]{fDoctypeName});
=======
                                if (!fEntityScanner.skipChar(']', null)) {
                                    reportFatalError("EXPECTED_SQUARE_BRACKET_TO_CLOSE_INTERNAL_SUBSET",
                                            null);
>>>>>>> a18d8456
                                }
                                fEntityScanner.skipSpaces();
                                if (!fEntityScanner.skipChar('>', null)) {
                                    reportFatalError("DoctypedeclUnterminated", new Object[]{fDoctypeName});
                                }
                                fMarkupDepth--;

                                if (!fSupportDTD) {
                                    //simply reset the entity store without having to mess around
                                    //with the DTD Scanner code
                                    fEntityStore = fEntityManager.getEntityStore();
                                    fEntityStore.reset();
                                } else {
                                    // scan external subset next unless we are ignoring DTDs
                                    if (fDoctypeSystemId != null && (fValidation || fLoadExternalDTD)) {
                                        setScannerState(SCANNER_STATE_DTD_EXTERNAL);
                                        break;
                                    }
                                }

                                setEndDTDScanState();
                                return true;

                            }
                            break;
                        }
                        case SCANNER_STATE_DTD_EXTERNAL: {
                            /**
                            fDTDDescription.setValues(fDoctypePublicId, fDoctypeSystemId, null, null);
                            fDTDDescription.setRootName(fDoctypeName);
                            XMLInputSource xmlInputSource =
                                fEntityManager.resolveEntity(fDTDDescription);
                            fDTDScanner.setInputSource(xmlInputSource);
                            setScannerState(SCANNER_STATE_DTD_EXTERNAL_DECLS);
                            again = true;
                            break;
                             */

                            resourceIdentifier.setValues(fDoctypePublicId, fDoctypeSystemId, null, null);
                            XMLInputSource xmlInputSource = null ;
                            StaxXMLInputSource staxInputSource =  fEntityManager.resolveEntityAsPerStax(resourceIdentifier);

                            // Check access permission. If the source is resolved by a resolver, the check is skipped.
                            if (!staxInputSource.hasResolver()) {
                                String accessError = checkAccess(fDoctypeSystemId, fAccessExternalDTD);
                                if (accessError != null) {
                                    reportFatalError("AccessExternalDTD", new Object[]{ SecuritySupport.sanitizePath(fDoctypeSystemId), accessError });
                                }
                            }
                            xmlInputSource = staxInputSource.getXMLInputSource();
                            fDTDScanner.setInputSource(xmlInputSource);
                            if (fEntityScanner.fCurrentEntity != null) {
                                setScannerState(SCANNER_STATE_DTD_EXTERNAL_DECLS);
                            } else {
                                setScannerState(SCANNER_STATE_PROLOG);
                            }
                            again = true;
                            break;
                        }
                        case SCANNER_STATE_DTD_EXTERNAL_DECLS: {
                            // REVISIT: Should there be a feature for
                            //          the "complete" parameter?
                            boolean completeDTD = true;
                            boolean moreToScan = fDTDScanner.scanDTDExternalSubset(completeDTD);
                            if (!moreToScan) {
                                setEndDTDScanState();
                                return true;
                            }
                            break;
                        }
                        case SCANNER_STATE_PROLOG : {
                            // skip entity decls
                            setEndDTDScanState();
                            return true;
                        }
                        default: {
                            throw new XNIException("DTDDriver#dispatch: scanner state="+fScannerState+" ("+getScannerStateName(fScannerState)+')');
                        }
                    }
                } while (complete || again);
            }

            // premature end of file
            catch (EOFException e) {
                e.printStackTrace();
                reportFatalError("PrematureEOF", null);
                return false;
                //throw e;
            }

            // cleanup
            finally {
                fEntityManager.setEntityHandler(XMLDocumentScannerImpl.this);
            }

            return true;

        }

        // dispatch(boolean):boolean

    } // class DTDDriver

    /**
     * Driver to handle content scanning.
     *
     * @author Andy Clark, IBM
     * @author Eric Ye, IBM
     */
    protected class ContentDriver
            extends FragmentContentDriver {

        //
        // Protected methods
        //

        // hooks

        // NOTE: These hook methods are added so that the full document
        //       scanner can share the majority of code with this class.

        /**
         * Scan for DOCTYPE hook. This method is a hook for subclasses
         * to add code to handle scanning for a the "DOCTYPE" string
         * after the string "<!" has been scanned.
         *
         * @return True if the "DOCTYPE" was scanned; false if "DOCTYPE"
         *          was not scanned.
         */
        protected boolean scanForDoctypeHook()
        throws IOException, XNIException {

            if (fEntityScanner.skipString(DOCTYPE)) {
                setScannerState(SCANNER_STATE_DOCTYPE);
                //                fEntityScanner.markStartOfDTD();
                return true;
            }
            return false;

        } // scanForDoctypeHook():boolean

        /**
         * Element depth iz zero. This methos is a hook for subclasses
         * to add code to handle when the element depth hits zero. When
         * scanning a document fragment, an element depth of zero is
         * normal. However, when scanning a full XML document, the
         * scanner must handle the trailing miscellanous section of
         * the document after the end of the document's root element.
         *
         * @return True if the caller should stop and return true which
         *          allows the scanner to switch to a new scanning
         *          driver. A return value of false indicates that
         *          the content driver should continue as normal.
         */
        protected boolean elementDepthIsZeroHook()
        throws IOException, XNIException {

            setScannerState(SCANNER_STATE_TRAILING_MISC);
            setDriver(fTrailingMiscDriver);
            return true;

        } // elementDepthIsZeroHook():boolean

        /**
         * Scan for root element hook. This method is a hook for
         * subclasses to add code that handles scanning for the root
         * element. When scanning a document fragment, there is no
         * "root" element. However, when scanning a full XML document,
         * the scanner must handle the root element specially.
         *
         * @return True if the caller should stop and return true which
         *          allows the scanner to switch to a new scanning
         *          driver. A return value of false indicates that
         *          the content driver should continue as normal.
         */
        protected boolean scanRootElementHook()
        throws IOException, XNIException {

            if (scanStartElement()) {
                setScannerState(SCANNER_STATE_TRAILING_MISC);
                setDriver(fTrailingMiscDriver);
                return true;
            }
            return false;

        } // scanRootElementHook():boolean

        /**
         * End of file hook. This method is a hook for subclasses to
         * add code that handles the end of file. The end of file in
         * a document fragment is OK if the markup depth is zero.
         * However, when scanning a full XML document, an end of file
         * is always premature.
         */
        protected void endOfFileHook(EOFException e)
        throws IOException, XNIException {

            reportFatalError("PrematureEOF", null);
            // in case continue-after-fatal-error set, should not do this...
            //throw e;

        } // endOfFileHook()

        protected void resolveExternalSubsetAndRead()
        throws IOException, XNIException {

            fDTDDescription.setValues(null, null, fEntityManager.getCurrentResourceIdentifier().getExpandedSystemId(), null);
            fDTDDescription.setRootName(fElementQName.rawname);
            XMLInputSource src = fExternalSubsetResolver.getExternalSubset(fDTDDescription);

            if (src != null) {
                fDoctypeName = fElementQName.rawname;
                fDoctypePublicId = src.getPublicId();
                fDoctypeSystemId = src.getSystemId();
                // call document handler
                if (fDocumentHandler != null) {
                    // This inserts a doctypeDecl event into the stream though no
                    // DOCTYPE existed in the instance document.
                    fDocumentHandler.doctypeDecl(fDoctypeName, fDoctypePublicId, fDoctypeSystemId, null);
                }
                try {
                    fDTDScanner.setInputSource(src);
                    while (fDTDScanner.scanDTDExternalSubset(true));
                } finally {
                    fEntityManager.setEntityHandler(XMLDocumentScannerImpl.this);
                }
            }
        } // resolveExternalSubsetAndRead()



    } // class ContentDriver

    /**
     * Driver to handle trailing miscellaneous section scanning.
     *
     * @author Andy Clark, IBM
     * @author Eric Ye, IBM
     */
    protected final class TrailingMiscDriver
            implements Driver {

        //
        // Driver methods
        //
        public int next() throws IOException, XNIException{
            //this could for cases like <foo/>
            //look at scanRootElementHook
            if(fEmptyElement){
                fEmptyElement = false;
                return XMLEvent.END_ELEMENT;
            }

            try {
                if(fScannerState == SCANNER_STATE_TERMINATED){
                    return XMLEvent.END_DOCUMENT ;}
                do {
                    switch (fScannerState) {
                        case SCANNER_STATE_TRAILING_MISC: {

                            fEntityScanner.skipSpaces();
                            //we should have reached the end of the document in
                            //most cases.
                            if(fScannerState == SCANNER_STATE_TERMINATED ){
                                return XMLEvent.END_DOCUMENT ;
                            }
                            if (fEntityScanner.skipChar('<', null)) {
                                setScannerState(SCANNER_STATE_START_OF_MARKUP);
                            } else {
                                setScannerState(SCANNER_STATE_CONTENT);
                            }
                            break;
                        }
                        case SCANNER_STATE_START_OF_MARKUP: {
                            fMarkupDepth++;
                            if (fEntityScanner.skipChar('?', null)) {
                                setScannerState(SCANNER_STATE_PI);
                            } else if (fEntityScanner.skipChar('!', null)) {
                                setScannerState(SCANNER_STATE_COMMENT);
                            } else if (fEntityScanner.skipChar('/', null)) {
                                reportFatalError("MarkupNotRecognizedInMisc",
                                        null);
                            } else if (isValidNameStartChar(fEntityScanner.peekChar()) ||
                                    isValidNameStartHighSurrogate(fEntityScanner.peekChar())) {
                                reportFatalError("MarkupNotRecognizedInMisc",
                                        null);
                                scanStartElement();
                                setScannerState(SCANNER_STATE_CONTENT);
                            } else {
                                reportFatalError("MarkupNotRecognizedInMisc",
                                        null);
                            }
                            break;
                        }
                    }
                }while(fScannerState == SCANNER_STATE_START_OF_MARKUP || fScannerState == SCANNER_STATE_TRAILING_MISC);
                if(DEBUG_NEXT){
                    System.out.println("State set by deciding while loop [TrailingMiscellaneous] is = " + getScannerStateName(fScannerState));
                }
                switch (fScannerState){
                    case SCANNER_STATE_PI: {
                        fContentBuffer.clear();
                        scanPI(fContentBuffer);
                        setScannerState(SCANNER_STATE_TRAILING_MISC);
                        return XMLEvent.PROCESSING_INSTRUCTION ;
                    }
                    case SCANNER_STATE_COMMENT: {
                        if (!fEntityScanner.skipString(COMMENTSTRING)) {
                            reportFatalError("InvalidCommentStart", null);
                        }
                        scanComment();
                        setScannerState(SCANNER_STATE_TRAILING_MISC);
                        return XMLEvent.COMMENT;
                    }
                    case SCANNER_STATE_CONTENT: {
                        int ch = fEntityScanner.peekChar();
                        if (ch == -1) {
                            setScannerState(SCANNER_STATE_TERMINATED);
                            return XMLEvent.END_DOCUMENT ;
                        } else{
                            reportFatalError("ContentIllegalInTrailingMisc",
                                    null);
                            fEntityScanner.scanChar(null);
                            setScannerState(SCANNER_STATE_TRAILING_MISC);
                            return XMLEvent.CHARACTERS;
                        }

                    }
                    case SCANNER_STATE_REFERENCE: {
                        reportFatalError("ReferenceIllegalInTrailingMisc",
                                null);
                        setScannerState(SCANNER_STATE_TRAILING_MISC);
                        return XMLEvent.ENTITY_REFERENCE ;
                    }
                    case SCANNER_STATE_TERMINATED: {
                        //there can't be any element after SCANNER_STATE_TERMINATED or when the parser
                        //has reached the end of document
                        setScannerState(SCANNER_STATE_NO_SUCH_ELEMENT_EXCEPTION);
                        //xxx what to do when the scanner has reached the terminating state.
                        return XMLEvent.END_DOCUMENT ;
                    }
                    case SCANNER_STATE_NO_SUCH_ELEMENT_EXCEPTION:{
                        throw new java.util.NoSuchElementException("No more events to be parsed");
                    }
                    default: throw new XNIException("Scanner State " + fScannerState + " not Recognized ");
                }//switch

            } catch (EOFException e) {
                // NOTE: This is the only place we're allowed to reach
                //       the real end of the document stream. Unless the
                //       end of file was reached prematurely.
                if (fMarkupDepth != 0) {
                    reportFatalError("PrematureEOF", null);
                    return -1;
                    //throw e;
                }
                //System.out.println("EOFException thrown") ;
                setScannerState(SCANNER_STATE_TERMINATED);
            }

            return XMLEvent.END_DOCUMENT;

        }//next

    } // class TrailingMiscDriver

    /**
     * Implements XMLBufferListener interface.
     */


    /**
     * receives callbacks from {@link XMLEntityReader } when buffer
     * is being changed.
     * @param refreshPosition
     */
    public void refresh(int refreshPosition){
        super.refresh(refreshPosition);
        if(fReadingDTD){
            Entity entity = fEntityScanner.getCurrentEntity();
            if(entity instanceof Entity.ScannedEntity){
                fEndPos=((Entity.ScannedEntity)entity).position;
            }
            fDTDDecl.append(((Entity.ScannedEntity)entity).ch,fStartPos , fEndPos-fStartPos);
            fStartPos = refreshPosition;
        }
    }

} // class XMLDocumentScannerImpl<|MERGE_RESOLUTION|>--- conflicted
+++ resolved
@@ -1106,14 +1106,8 @@
                             fReadingDTD=false;
                             if (!moreToScan) {
                                 // end doctype declaration
-<<<<<<< HEAD
-                                if (!fEntityScanner.skipChar(']')) {
+                                if (!fEntityScanner.skipChar(']', null)) {
                                     reportFatalError("DoctypedeclNotClosed", new Object[]{fDoctypeName});
-=======
-                                if (!fEntityScanner.skipChar(']', null)) {
-                                    reportFatalError("EXPECTED_SQUARE_BRACKET_TO_CLOSE_INTERNAL_SUBSET",
-                                            null);
->>>>>>> a18d8456
                                 }
                                 fEntityScanner.skipSpaces();
                                 if (!fEntityScanner.skipChar('>', null)) {

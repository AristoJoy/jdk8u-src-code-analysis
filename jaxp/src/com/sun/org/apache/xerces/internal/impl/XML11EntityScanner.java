--- conflicted
+++ resolved
@@ -9,11 +9,7 @@
  * (the "License"); you may not use this file except in compliance with
  * the License.  You may obtain a copy of the License at
  *
-<<<<<<< HEAD
- *     http://www.apache.org/licenses/LICENSE-2.0
-=======
  *      http://www.apache.org/licenses/LICENSE-2.0
->>>>>>> a18d8456
  *
  * Unless required by applicable law or agreed to in writing, software
  * distributed under the License is distributed on an "AS IS" BASIS,

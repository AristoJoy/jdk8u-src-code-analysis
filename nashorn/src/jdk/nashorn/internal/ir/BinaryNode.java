/*
 * Copyright (c) 2010, 2013, Oracle and/or its affiliates. All rights reserved.
 * DO NOT ALTER OR REMOVE COPYRIGHT NOTICES OR THIS FILE HEADER.
 *
 * This code is free software; you can redistribute it and/or modify it
 * under the terms of the GNU General Public License version 2 only, as
 * published by the Free Software Foundation.  Oracle designates this
 * particular file as subject to the "Classpath" exception as provided
 * by Oracle in the LICENSE file that accompanied this code.
 *
 * This code is distributed in the hope that it will be useful, but WITHOUT
 * ANY WARRANTY; without even the implied warranty of MERCHANTABILITY or
 * FITNESS FOR A PARTICULAR PURPOSE.  See the GNU General Public License
 * version 2 for more details (a copy is included in the LICENSE file that
 * accompanied this code).
 *
 * You should have received a copy of the GNU General Public License version
 * 2 along with this work; if not, write to the Free Software Foundation,
 * Inc., 51 Franklin St, Fifth Floor, Boston, MA 02110-1301 USA.
 *
 * Please contact Oracle, 500 Oracle Parkway, Redwood Shores, CA 94065 USA
 * or visit www.oracle.com if you need additional information or have any
 * questions.
 */

package jdk.nashorn.internal.ir;

import jdk.nashorn.internal.codegen.types.Type;
import jdk.nashorn.internal.ir.annotations.Immutable;
import jdk.nashorn.internal.ir.visitor.NodeVisitor;
import jdk.nashorn.internal.parser.TokenType;

/**
 * BinaryNode nodes represent two operand operations.
 */
@Immutable
public final class BinaryNode extends Node implements Assignment<Node> {
    /** Left hand side argument. */
    private final Node lhs;

    private final Node rhs;

    /**
     * Constructor
     *
     * @param token  token
     * @param lhs    left hand side
     * @param rhs    right hand side
     */
<<<<<<< HEAD
    public BinaryNode(final Source source, final long token, final Node lhs, final Node rhs) {
        super(source, token, lhs.getStart(), rhs.getFinish());
=======
    public BinaryNode(final long token, final Node lhs, final Node rhs) {
        super(token, lhs.getStart(), rhs.getFinish());
>>>>>>> 5106a9fb
        this.lhs   = lhs;
        this.rhs   = rhs;
    }

    private BinaryNode(final BinaryNode binaryNode, final Node lhs, final Node rhs) {
        super(binaryNode);
        this.lhs = lhs;
        this.rhs = rhs;
    }

    /**
     * Return the widest possible type for this operation. This is used for compile time
     * static type inference
     *
     * @return Type
     */
    @Override
    public Type getWidestOperationType() {
        switch (tokenType()) {
        case SHR:
        case ASSIGN_SHR:
            return Type.LONG;
        case ASSIGN_SAR:
        case ASSIGN_SHL:
        case ASSIGN_BIT_AND:
        case ASSIGN_BIT_OR:
        case ASSIGN_BIT_XOR:
        case SAR:
        case SHL:
            return Type.INT;
        case DIV:
        case MOD:
        case MUL:
        case ASSIGN_DIV:
        case ASSIGN_MOD:
        case ASSIGN_MUL:
        case ASSIGN_SUB:
            return Type.NUMBER;
        default:
            return Type.OBJECT;
        }
    }

    /**
     * Check if this node is an assigment
     *
     * @return true if this node assigns a value
     */
    @Override
    public boolean isAssignment() {
        switch (tokenType()) {
        case ASSIGN:
        case ASSIGN_ADD:
        case ASSIGN_BIT_AND:
        case ASSIGN_BIT_OR:
        case ASSIGN_BIT_XOR:
        case ASSIGN_DIV:
        case ASSIGN_MOD:
        case ASSIGN_MUL:
        case ASSIGN_SAR:
        case ASSIGN_SHL:
        case ASSIGN_SHR:
        case ASSIGN_SUB:
           return true;
        default:
           return false;
        }
    }

    @Override
    public boolean isSelfModifying() {
        return isAssignment() && tokenType() != TokenType.ASSIGN;
    }

    @Override
    public Node getAssignmentDest() {
        return isAssignment() ? lhs() : null;
    }

    @Override
    public Node setAssignmentDest(Node n) {
        return setLHS(n);
    }

    @Override
    public Node getAssignmentSource() {
        return rhs();
    }

    /**
     * Assist in IR navigation.
     * @param visitor IR navigating visitor.
     */
    @Override
    public Node accept(final NodeVisitor visitor) {
        if (visitor.enterBinaryNode(this)) {
            return visitor.leaveBinaryNode(setLHS(lhs.accept(visitor)).setRHS(rhs.accept(visitor)));
        }

        return this;
    }

    @Override
    public void toString(final StringBuilder sb) {
        final TokenType type = tokenType();

        final boolean lhsParen = type.needsParens(lhs().tokenType(), true);
        final boolean rhsParen = type.needsParens(rhs().tokenType(), false);

        if (lhsParen) {
            sb.append('(');
        }

        lhs().toString(sb);

        if (lhsParen) {
            sb.append(')');
        }

        sb.append(' ');

        switch (type) {
        case COMMALEFT:
            sb.append(",<");
            break;
        case COMMARIGHT:
            sb.append(",>");
            break;
        case INCPREFIX:
        case DECPREFIX:
            sb.append("++");
            break;
        default:
            sb.append(type.getName());
            break;
        }

        sb.append(' ');

        if (rhsParen) {
            sb.append('(');
        }
        rhs().toString(sb);
        if (rhsParen) {
            sb.append(')');
        }
    }

    /**
     * Get the left hand side expression for this node
     * @return the left hand side expression
     */
    public Node lhs() {
        return lhs;
    }

    /**
     * Get the right hand side expression for this node
     * @return the left hand side expression
     */
    public Node rhs() {
        return rhs;
    }

    /**
     * Set the left hand side expression for this node
     * @param lhs new left hand side expression
     * @return a node equivalent to this one except for the requested change.
     */
    public BinaryNode setLHS(final Node lhs) {
        if (this.lhs == lhs) {
            return this;
        }
        return new BinaryNode(this, lhs, rhs);
    }

    /**
     * Set the right hand side expression for this node
     * @param rhs new left hand side expression
     * @return a node equivalent to this one except for the requested change.
     */
    public BinaryNode setRHS(final Node rhs) {
        if (this.rhs == rhs) {
            return this;
        }
        return new BinaryNode(this, lhs, rhs);
    }

}<|MERGE_RESOLUTION|>--- conflicted
+++ resolved
@@ -47,13 +47,8 @@
      * @param lhs    left hand side
      * @param rhs    right hand side
      */
-<<<<<<< HEAD
-    public BinaryNode(final Source source, final long token, final Node lhs, final Node rhs) {
-        super(source, token, lhs.getStart(), rhs.getFinish());
-=======
     public BinaryNode(final long token, final Node lhs, final Node rhs) {
         super(token, lhs.getStart(), rhs.getFinish());
->>>>>>> 5106a9fb
         this.lhs   = lhs;
         this.rhs   = rhs;
     }

/*
 * Copyright (c) 2010, 2013, Oracle and/or its affiliates. All rights reserved.
 * DO NOT ALTER OR REMOVE COPYRIGHT NOTICES OR THIS FILE HEADER.
 *
 * This code is free software; you can redistribute it and/or modify it
 * under the terms of the GNU General Public License version 2 only, as
 * published by the Free Software Foundation.  Oracle designates this
 * particular file as subject to the "Classpath" exception as provided
 * by Oracle in the LICENSE file that accompanied this code.
 *
 * This code is distributed in the hope that it will be useful, but WITHOUT
 * ANY WARRANTY; without even the implied warranty of MERCHANTABILITY or
 * FITNESS FOR A PARTICULAR PURPOSE.  See the GNU General Public License
 * version 2 for more details (a copy is included in the LICENSE file that
 * accompanied this code).
 *
 * You should have received a copy of the GNU General Public License version
 * 2 along with this work; if not, write to the Free Software Foundation,
 * Inc., 51 Franklin St, Fifth Floor, Boston, MA 02110-1301 USA.
 *
 * Please contact Oracle, 500 Oracle Parkway, Redwood Shores, CA 94065 USA
 * or visit www.oracle.com if you need additional information or have any
 * questions.
 */

package jdk.nashorn.internal.ir.debug;

import java.util.List;

import jdk.nashorn.internal.ir.BinaryNode;
import jdk.nashorn.internal.ir.Block;
import jdk.nashorn.internal.ir.CaseNode;
import jdk.nashorn.internal.ir.CatchNode;
import jdk.nashorn.internal.ir.ExecuteNode;
import jdk.nashorn.internal.ir.ForNode;
import jdk.nashorn.internal.ir.FunctionNode;
import jdk.nashorn.internal.ir.IfNode;
import jdk.nashorn.internal.ir.LabelNode;
import jdk.nashorn.internal.ir.Node;
import jdk.nashorn.internal.ir.SplitNode;
import jdk.nashorn.internal.ir.Statement;
import jdk.nashorn.internal.ir.SwitchNode;
import jdk.nashorn.internal.ir.Symbol;
import jdk.nashorn.internal.ir.TryNode;
import jdk.nashorn.internal.ir.VarNode;
import jdk.nashorn.internal.ir.WhileNode;
import jdk.nashorn.internal.ir.WithNode;
import jdk.nashorn.internal.ir.visitor.NodeVisitor;

/**
 * Print out the AST as human readable source code.
 * This works both on lowered and unlowered ASTs
 *
 * see the flags --print-parse and --print-lower-parse
 */
public final class PrintVisitor extends NodeVisitor {
    /** Tab width */
    private static final int TABWIDTH = 4;

    /** Composing buffer. */
    private final StringBuilder sb;

    /** Indentation factor. */
    private int indent;

    /** Line separator. */
    private final String EOLN;

    /** Print line numbers */
    private final boolean printLineNumbers;

    private int lastLineNumber = -1;

    /**
     * Constructor.
     */
    public PrintVisitor() {
        this(true);
    }

    /**
     * Constructor
     *
     * @param printLineNumbers  should line number nodes be included in the output?
     */
    public PrintVisitor(final boolean printLineNumbers) {
        this.EOLN             = System.lineSeparator();
        this.sb               = new StringBuilder();
        this.printLineNumbers = printLineNumbers;
    }

    /**
     * Constructor
     *
     * @param root  a node from which to start printing code
     */
    public PrintVisitor(final Node root) {
        this(root, true);
    }

    /**
     * Constructor
     *
     * @param root              a node from which to start printing code
     * @param printLineNumbers  should line numbers nodes be included in the output?
     */
    public PrintVisitor(final Node root, final boolean printLineNumbers) {
        this(printLineNumbers);
        visit(root);
    }

    private void visit(final Node root) {
        root.accept(this);
    }

    @Override
    public String toString() {
        return sb.append(EOLN).toString();
    }

    /**
     * Insert spaces before a statement.
     */
    private void indent() {
        for (int i = indent; i > 0; i--) {
            sb.append(' ');
        }
    }

    /*
     * Visits.
     */

    @Override
    public boolean enterDefault(final Node node) {
        node.toString(sb);
        return false;
    }

    @Override
    public boolean enterBlock(final Block block) {
        sb.append(' ');
        //sb.append(Debug.id(block));
        sb.append('{');

        indent += TABWIDTH;

<<<<<<< HEAD
        final List<Node> statements = block.getStatements();

        boolean lastLineNumber = false;
=======
        final List<Statement> statements = block.getStatements();
>>>>>>> 5106a9fb

        for (final Node statement : statements) {
            if (printLineNumbers && (statement instanceof Statement)) {
                final int lineNumber = ((Statement)statement).getLineNumber();
                sb.append('\n');
                if (lineNumber != lastLineNumber) {
                    indent();
                    sb.append("[|").append(lineNumber).append("|];").append('\n');
                }
                lastLineNumber = lineNumber;
            }
            indent();

            statement.accept(this);

            if (statement instanceof FunctionNode) {
                continue;
            }

            if (statement instanceof FunctionNode) {
                continue;
            }

            final Symbol symbol = statement.getSymbol();

            if (symbol != null) {
                sb.append("  [");
                sb.append(symbol.toString());
                sb.append(']');
            }

            int  lastIndex = sb.length() - 1;
            char lastChar  = sb.charAt(lastIndex);
            while (Character.isWhitespace(lastChar) && lastIndex >= 0) {
                lastChar = sb.charAt(--lastIndex);
            }

            if (lastChar != '}' && lastChar != ';') {
                sb.append(';');
            }

            if (statement.hasGoto()) {
                sb.append(" [GOTO]");
            }

            if (statement.isTerminal()) {
                sb.append(" [TERMINAL]");
            }
        }

        indent -= TABWIDTH;

        sb.append(EOLN);
        indent();
        sb.append('}');
       // sb.append(Debug.id(block));

        return false;
    }

    @Override
    public boolean enterBinaryNode(final BinaryNode binaryNode) {
        binaryNode.lhs().accept(this);
        sb.append(' ');
        sb.append(binaryNode.tokenType());
        sb.append(' ');
        binaryNode.rhs().accept(this);
        return false;
    }

    @Override
    public boolean enterExecuteNode(final ExecuteNode executeNode) {
        executeNode.getExpression().accept(this);
        return false;
    }

    @Override
    public boolean enterForNode(final ForNode forNode) {
        forNode.toString(sb);
        forNode.getBody().accept(this);
        return false;
    }

    @Override
    public boolean enterFunctionNode(final FunctionNode functionNode) {
        functionNode.toString(sb);
        enterBlock(functionNode.getBody());
<<<<<<< HEAD
        sb.append(EOLN);
=======
        //sb.append(EOLN);
>>>>>>> 5106a9fb
        return false;
    }

    @Override
    public boolean enterIfNode(final IfNode ifNode) {
        ifNode.toString(sb);
        ifNode.getPass().accept(this);

        final Block fail = ifNode.getFail();

        if (fail != null) {
            sb.append(" else ");
            fail.accept(this);
        }

        return false;
    }

    @Override
    public boolean enterLabelNode(final LabelNode labeledNode) {
        indent -= TABWIDTH;
        indent();
        indent += TABWIDTH;
        labeledNode.toString(sb);
        labeledNode.getBody().accept(this);

        return false;
    }

    @Override
<<<<<<< HEAD
    public boolean enterLineNumberNode(final LineNumberNode lineNumberNode) {
        if (printLineNumbers) {
            lineNumberNode.toString(sb);
        }

        return false;
    }

    @Override
=======
>>>>>>> 5106a9fb
    public boolean enterSplitNode(final SplitNode splitNode) {
        splitNode.toString(sb);
        sb.append(EOLN);
        indent += TABWIDTH;
        indent();
        return true;
    }

    @Override
    public Node leaveSplitNode(final SplitNode splitNode) {
        sb.append("</split>");
        sb.append(EOLN);
        indent -= TABWIDTH;
        indent();
        return splitNode;
    }

    @Override
    public boolean enterSwitchNode(final SwitchNode switchNode) {
        switchNode.toString(sb);
        sb.append(" {");

        final List<CaseNode> cases = switchNode.getCases();

        for (final CaseNode caseNode : cases) {
            sb.append(EOLN);
            indent();
            caseNode.toString(sb);
            indent += TABWIDTH;
            caseNode.getBody().accept(this);
            indent -= TABWIDTH;
            sb.append(EOLN);
        }

        sb.append(EOLN);
        indent();
        sb.append("}");

        return false;
    }

    @Override
    public boolean enterTryNode(final TryNode tryNode) {
        tryNode.toString(sb);
        tryNode.getBody().accept(this);

        final List<Block> catchBlocks = tryNode.getCatchBlocks();

        for (final Block catchBlock : catchBlocks) {
            final CatchNode catchNode = (CatchNode)catchBlock.getStatements().get(0);
            catchNode.toString(sb);
            catchNode.getBody().accept(this);
        }

        final Block finallyBody = tryNode.getFinallyBody();

        if (finallyBody != null) {
            sb.append(" finally ");
            finallyBody.accept(this);
        }

        return false;
    }

    @Override
    public boolean enterVarNode(final VarNode varNode) {
        sb.append("var ");
        varNode.getName().toString(sb);
        final Node init = varNode.getInit();
        if (init != null) {
            sb.append(" = ");
            init.accept(this);
        }
<<<<<<< HEAD
=======

>>>>>>> 5106a9fb
        return false;
    }

    @Override
    public boolean enterWhileNode(final WhileNode whileNode) {
        if (whileNode.isDoWhile()) {
            sb.append("do");
            whileNode.getBody().accept(this);
            sb.append(' ');
            whileNode.toString(sb);
        } else {
            whileNode.toString(sb);
            whileNode.getBody().accept(this);
        }

        return false;
    }

    @Override
    public boolean enterWithNode(final WithNode withNode) {
        withNode.toString(sb);
        withNode.getBody().accept(this);

        return false;
    }

}<|MERGE_RESOLUTION|>--- conflicted
+++ resolved
@@ -145,13 +145,7 @@
 
         indent += TABWIDTH;
 
-<<<<<<< HEAD
-        final List<Node> statements = block.getStatements();
-
-        boolean lastLineNumber = false;
-=======
         final List<Statement> statements = block.getStatements();
->>>>>>> 5106a9fb
 
         for (final Node statement : statements) {
             if (printLineNumbers && (statement instanceof Statement)) {
@@ -171,10 +165,6 @@
                 continue;
             }
 
-            if (statement instanceof FunctionNode) {
-                continue;
-            }
-
             final Symbol symbol = statement.getSymbol();
 
             if (symbol != null) {
@@ -239,11 +229,7 @@
     public boolean enterFunctionNode(final FunctionNode functionNode) {
         functionNode.toString(sb);
         enterBlock(functionNode.getBody());
-<<<<<<< HEAD
-        sb.append(EOLN);
-=======
         //sb.append(EOLN);
->>>>>>> 5106a9fb
         return false;
     }
 
@@ -274,18 +260,6 @@
     }
 
     @Override
-<<<<<<< HEAD
-    public boolean enterLineNumberNode(final LineNumberNode lineNumberNode) {
-        if (printLineNumbers) {
-            lineNumberNode.toString(sb);
-        }
-
-        return false;
-    }
-
-    @Override
-=======
->>>>>>> 5106a9fb
     public boolean enterSplitNode(final SplitNode splitNode) {
         splitNode.toString(sb);
         sb.append(EOLN);
@@ -359,10 +333,7 @@
             sb.append(" = ");
             init.accept(this);
         }
-<<<<<<< HEAD
-=======
-
->>>>>>> 5106a9fb
+
         return false;
     }
 

package jdk.nashorn.internal.codegen;

import static jdk.nashorn.internal.ir.FunctionNode.CompilationState.ATTR;
import static jdk.nashorn.internal.ir.FunctionNode.CompilationState.CONSTANT_FOLDED;
import static jdk.nashorn.internal.ir.FunctionNode.CompilationState.FINALIZED;
import static jdk.nashorn.internal.ir.FunctionNode.CompilationState.INITIALIZED;
import static jdk.nashorn.internal.ir.FunctionNode.CompilationState.LOWERED;
import static jdk.nashorn.internal.ir.FunctionNode.CompilationState.PARSED;
import static jdk.nashorn.internal.ir.FunctionNode.CompilationState.SPLIT;

import java.io.File;
import java.io.FileOutputStream;
import java.io.IOException;
import java.util.EnumSet;
import java.util.HashSet;
import java.util.Set;
import jdk.nashorn.internal.codegen.types.Type;
import jdk.nashorn.internal.ir.Block;
import jdk.nashorn.internal.ir.CallNode;
import jdk.nashorn.internal.ir.FunctionNode;
import jdk.nashorn.internal.ir.FunctionNode.CompilationState;
import jdk.nashorn.internal.ir.LexicalContext;
import jdk.nashorn.internal.ir.Node;
import jdk.nashorn.internal.ir.TemporarySymbols;
import jdk.nashorn.internal.ir.debug.ASTWriter;
import jdk.nashorn.internal.ir.debug.PrintVisitor;
import jdk.nashorn.internal.ir.visitor.NodeOperatorVisitor;
import jdk.nashorn.internal.ir.visitor.NodeVisitor;
import jdk.nashorn.internal.runtime.ECMAErrors;
import jdk.nashorn.internal.runtime.ScriptEnvironment;
import jdk.nashorn.internal.runtime.Timing;

/**
 * A compilation phase is a step in the processes of turning a JavaScript
 * FunctionNode into bytecode. It has an optional return value.
 */
enum CompilationPhase {

    /*
     * Lazy initialization - tag all function nodes not the script as lazy as
     * default policy. The will get trampolines and only be generated when
     * called
     */
    LAZY_INITIALIZATION_PHASE(EnumSet.of(INITIALIZED, PARSED)) {
        @Override
<<<<<<< HEAD
        FunctionNode transform(final Compiler compiler, final FunctionNode fn0) {
=======
        FunctionNode transform(final Compiler compiler, final FunctionNode fn) {
>>>>>>> 5106a9fb

            /*
             * For lazy compilation, we might be given a node previously marked
             * as lazy to compile as the outermost function node in the
             * compiler. Unmark it so it can be compiled and not cause
             * recursion. Make sure the return type is unknown so it can be
             * correctly deduced. Return types are always Objects in Lazy nodes
             * as we haven't got a change to generate code for them and decude
             * its parameter specialization
             *
             * TODO: in the future specializations from a callsite will be
             * passed here so we can generate a better non-lazy version of a
             * function from a trampoline
             */

<<<<<<< HEAD
            final FunctionNode outermostFunctionNode = compiler.getFunctionNode();
            assert outermostFunctionNode == fn0;
=======
            final FunctionNode outermostFunctionNode = fn;
>>>>>>> 5106a9fb

            final Set<FunctionNode> neverLazy = new HashSet<>();
            final Set<FunctionNode> lazy      = new HashSet<>();

            FunctionNode newFunctionNode = outermostFunctionNode;

            newFunctionNode = (FunctionNode)newFunctionNode.accept(new NodeVisitor() {
                // self references are done with invokestatic and thus cannot
                // have trampolines - never lazy
                @Override
                public boolean enterCallNode(final CallNode node) {
                    final Node callee = node.getFunction();
                    if (callee instanceof FunctionNode) {
                        neverLazy.add(((FunctionNode)callee));
                        return false;
                    }
                    return true;
                }

                //any function that isn't the outermost one must be marked as lazy
                @Override
                public boolean enterFunctionNode(final FunctionNode node) {
                    assert compiler.isLazy();
                    lazy.add(node);
                    return true;
                }
            });

            //at least one method is non lazy - the outermost one
            neverLazy.add(newFunctionNode);

            for (final FunctionNode node : neverLazy) {
                Compiler.LOG.fine(
                        "Marking ",
                        node.getName(),
                        " as non lazy, as it's a self reference");
                lazy.remove(node);
            }

            newFunctionNode = (FunctionNode)newFunctionNode.accept(new NodeOperatorVisitor() {
                @Override
                public Node leaveFunctionNode(final FunctionNode functionNode) {
                    final LexicalContext lc = getLexicalContext();
                    if (lazy.contains(functionNode)) {
                        Compiler.LOG.fine(
                                "Marking ",
                                functionNode.getName(),
                                " as lazy");
                        final FunctionNode parent = lc.getParentFunction(functionNode);
                        assert parent != null;
                        lc.setFlag(parent, FunctionNode.HAS_LAZY_CHILDREN);
                        lc.setFlag(parent.getBody(), Block.NEEDS_SCOPE);
                        lc.setFlag(functionNode, FunctionNode.IS_LAZY);
                        return functionNode;
                    }

                    return functionNode.
                        clearFlag(lc, FunctionNode.IS_LAZY).
                        setReturnType(lc, Type.UNKNOWN);
                }
            });

            return newFunctionNode;
        }

        @Override
        public String toString() {
            return "[Lazy JIT Initialization]";
        }
    },

    /*
     * Constant folding pass Simple constant folding that will make elementary
     * constructs go away
     */
    CONSTANT_FOLDING_PHASE(EnumSet.of(INITIALIZED, PARSED)) {
        @Override
        FunctionNode transform(final Compiler compiler, final FunctionNode fn) {
            return (FunctionNode)fn.accept(new FoldConstants());
        }

        @Override
        public String toString() {
            return "[Constant Folding]";
        }
    },

    /*
     * Lower (Control flow pass) Finalizes the control flow. Clones blocks for
     * finally constructs and similar things. Establishes termination criteria
     * for nodes Guarantee return instructions to method making sure control
     * flow cannot fall off the end. Replacing high level nodes with lower such
     * as runtime nodes where applicable.
     */
    LOWERING_PHASE(EnumSet.of(INITIALIZED, PARSED, CONSTANT_FOLDED)) {
        @Override
        FunctionNode transform(final Compiler compiler, final FunctionNode fn) {
            return (FunctionNode)fn.accept(new Lower());
        }

        @Override
        public String toString() {
            return "[Control Flow Lowering]";
        }
    },

    /*
     * Attribution Assign symbols and types to all nodes.
     */
    ATTRIBUTION_PHASE(EnumSet.of(INITIALIZED, PARSED, CONSTANT_FOLDED, LOWERED)) {
        @Override
        FunctionNode transform(final Compiler compiler, final FunctionNode fn) {
<<<<<<< HEAD
            return (FunctionNode)initReturnTypes(fn).accept(new Attr());
=======
            final TemporarySymbols ts = compiler.getTemporarySymbols();
            final FunctionNode newFunctionNode = (FunctionNode)enterAttr(fn, ts).accept(new Attr(ts));
            if(compiler.getEnv()._print_mem_usage) {
                Compiler.LOG.info("Attr temporary symbol count: " + ts.getTotalSymbolCount());
            }
            return newFunctionNode;
>>>>>>> 5106a9fb
        }

        /**
         * Pessimistically set all lazy functions' return types to Object
<<<<<<< HEAD
         * @param functionNode node where to start iterating
         */
        private FunctionNode initReturnTypes(final FunctionNode functionNode) {
            return (FunctionNode)functionNode.accept(new NodeVisitor() {
                @Override
                public Node leaveFunctionNode(final FunctionNode node) {
                    return node.isLazy() ?
                           node.setReturnType(getLexicalContext(), Type.OBJECT) :
                           node.setReturnType(getLexicalContext(), Type.UNKNOWN);
=======
         * and the function symbols to object
         * @param functionNode node where to start iterating
         */
        private FunctionNode enterAttr(final FunctionNode functionNode, final TemporarySymbols ts) {
            return (FunctionNode)functionNode.accept(new NodeVisitor() {
                @Override
                public Node leaveFunctionNode(final FunctionNode node) {
                    final LexicalContext lc = getLexicalContext();
                    if (node.isLazy()) {
                        FunctionNode newNode = node.setReturnType(getLexicalContext(), Type.OBJECT);
                        return ts.ensureSymbol(lc, Type.OBJECT, newNode);
                    }
                    //node may have a reference here that needs to be nulled if it was referred to by
                    //its outer context, if it is lazy and not attributed
                    return node.setReturnType(lc, Type.UNKNOWN).setSymbol(lc, null);
>>>>>>> 5106a9fb
                }
            });
        }

        @Override
        public String toString() {
            return "[Type Attribution]";
        }
    },

    /*
     * Splitter Split the AST into several compile units based on a size
     * heuristic Splitter needs attributed AST for weight calculations (e.g. is
     * a + b a ScriptRuntime.ADD with call overhead or a dadd with much less).
     * Split IR can lead to scope information being changed.
     */
    SPLITTING_PHASE(EnumSet.of(INITIALIZED, PARSED, CONSTANT_FOLDED, LOWERED, ATTR)) {
        @Override
        FunctionNode transform(final Compiler compiler, final FunctionNode fn) {
            final CompileUnit outermostCompileUnit = compiler.addCompileUnit(compiler.firstCompileUnitName());

<<<<<<< HEAD
=======
//            assert fn.isProgram() ;
>>>>>>> 5106a9fb
            final FunctionNode newFunctionNode = new Splitter(compiler, fn, outermostCompileUnit).split(fn);

            assert newFunctionNode.getCompileUnit() == outermostCompileUnit : "fn.compileUnit (" + newFunctionNode.getCompileUnit() + ") != " + outermostCompileUnit;

            if (newFunctionNode.isStrict()) {
                assert compiler.getStrictMode();
                compiler.setStrictMode(true);
            }

<<<<<<< HEAD
            /*
            newFunctionNode.accept(new NodeVisitor() {
                @Override
                public boolean enterFunctionNode(final FunctionNode functionNode) {
                    assert functionNode.getCompileUnit() != null : functionNode.getName() + " " + Debug.id(functionNode) + " has no compile unit";
                    return true;
                }
            });*/

=======
>>>>>>> 5106a9fb
            return newFunctionNode;
        }

        @Override
        public String toString() {
            return "[Code Splitting]";
        }
    },

    /*
     * FinalizeTypes
     *
     * This pass finalizes the types for nodes. If Attr created wider types than
     * known during the first pass, convert nodes are inserted or access nodes
     * are specialized where scope accesses.
     *
     * Runtime nodes may be removed and primitivized or reintroduced depending
     * on information that was established in Attr.
     *
     * Contract: all variables must have slot assignments and scope assignments
     * before type finalization.
     */
    TYPE_FINALIZATION_PHASE(EnumSet.of(INITIALIZED, PARSED, CONSTANT_FOLDED, LOWERED, ATTR, SPLIT)) {
        @Override
        FunctionNode transform(final Compiler compiler, final FunctionNode fn) {
            final ScriptEnvironment env = compiler.getEnv();

<<<<<<< HEAD
            final FunctionNode newFunctionNode = (FunctionNode)fn.accept(new FinalizeTypes());
=======
            final FunctionNode newFunctionNode = (FunctionNode)fn.accept(new FinalizeTypes(compiler.getTemporarySymbols()));
>>>>>>> 5106a9fb

            if (env._print_lower_ast) {
                env.getErr().println(new ASTWriter(newFunctionNode));
            }

            if (env._print_lower_parse) {
                env.getErr().println(new PrintVisitor(newFunctionNode));
            }

            return newFunctionNode;
        }

        @Override
        public String toString() {
            return "[Type Finalization]";
        }
    },

    /*
     * Bytecode generation:
     *
     * Generate the byte code class(es) resulting from the compiled FunctionNode
     */
    BYTECODE_GENERATION_PHASE(EnumSet.of(INITIALIZED, PARSED, CONSTANT_FOLDED, LOWERED, ATTR, SPLIT, FINALIZED)) {
        @Override
        FunctionNode transform(final Compiler compiler, final FunctionNode fn) {
            final ScriptEnvironment env = compiler.getEnv();
            FunctionNode newFunctionNode = fn;

            try {
                final CodeGenerator codegen = new CodeGenerator(compiler);
                newFunctionNode = (FunctionNode)newFunctionNode.accept(codegen);
                codegen.generateScopeCalls();
            } catch (final VerifyError e) {
                if (env._verify_code || env._print_code) {
                    env.getErr().println(e.getClass().getSimpleName() + ": "  + e.getMessage());
                    if (env._dump_on_error) {
                        e.printStackTrace(env.getErr());
                    }
                } else {
                    throw e;
                }
            }

            for (final CompileUnit compileUnit : compiler.getCompileUnits()) {
                final ClassEmitter classEmitter = compileUnit.getClassEmitter();
                classEmitter.end();

                final byte[] bytecode = classEmitter.toByteArray();
                assert bytecode != null;

                final String className = compileUnit.getUnitClassName();

                compiler.addClass(className, bytecode);

                // should could be printed to stderr for generate class?
                if (env._print_code) {
                    final StringBuilder sb = new StringBuilder();
                    sb.append("class: " + className).append('\n')
                            .append(ClassEmitter.disassemble(bytecode))
                            .append("=====");
                    env.getErr().println(sb);
                }

                // should we verify the generated code?
                if (env._verify_code) {
                    compiler.getCodeInstaller().verify(bytecode);
                }

                // should code be dumped to disk - only valid in compile_only
                // mode?
                if (env._dest_dir != null && env._compile_only) {
                    final String fileName = className.replace('.', File.separatorChar) + ".class";
                    final int index = fileName.lastIndexOf(File.separatorChar);

                    if (index != -1) {
                        final File dir = new File(fileName.substring(0, index));
                        try {
                            if (!dir.exists() && !dir.mkdirs()) {
                                throw new IOException(dir.toString());
                            }
                            final File file = new File(env._dest_dir, fileName);
                            try (final FileOutputStream fos = new FileOutputStream(file)) {
                                fos.write(bytecode);
                            }
                        } catch (final IOException e) {
                            Compiler.LOG.warning("Skipping class dump for ",
                                    className,
                                    ": ",
                                    ECMAErrors.getMessage(
                                        "io.error.cant.write",
                                        dir.toString()));
                        }
                    }
                }
            }

            return newFunctionNode;
        }

        @Override
        public String toString() {
            return "[Bytecode Generation]";
        }
    };

    private final EnumSet<CompilationState> pre;
    private long startTime;
    private long endTime;
    private boolean isFinished;

    private CompilationPhase(final EnumSet<CompilationState> pre) {
        this.pre = pre;
    }

    boolean isApplicable(final FunctionNode functionNode) {
        return functionNode.hasState(pre);
    }

    protected FunctionNode begin(final FunctionNode functionNode) {
        if (pre != null) {
            // check that everything in pre is present
            for (final CompilationState state : pre) {
                assert functionNode.hasState(state);
            }
            // check that nothing else is present
            for (final CompilationState state : CompilationState.values()) {
                assert !(functionNode.hasState(state) && !pre.contains(state));
            }
        }

        startTime = System.currentTimeMillis();
        return functionNode;
    }

    protected FunctionNode end(final FunctionNode functionNode) {
        endTime = System.currentTimeMillis();
        Timing.accumulateTime(toString(), endTime - startTime);

        isFinished = true;
        return functionNode;
    }

    boolean isFinished() {
        return isFinished;
    }

    long getStartTime() {
        return startTime;
    }

    long getEndTime() {
        return endTime;
    }

    abstract FunctionNode transform(final Compiler compiler, final FunctionNode functionNode) throws CompilationException;

    final FunctionNode apply(final Compiler compiler, final FunctionNode functionNode) throws CompilationException {
        if (!isApplicable(functionNode)) {
            throw new CompilationException("compile phase not applicable: " + this + " to " + functionNode.getName() + " state=" + functionNode.getState());
        }
        return end(transform(compiler, begin(functionNode)));
    }

}<|MERGE_RESOLUTION|>--- conflicted
+++ resolved
@@ -43,11 +43,7 @@
      */
     LAZY_INITIALIZATION_PHASE(EnumSet.of(INITIALIZED, PARSED)) {
         @Override
-<<<<<<< HEAD
-        FunctionNode transform(final Compiler compiler, final FunctionNode fn0) {
-=======
-        FunctionNode transform(final Compiler compiler, final FunctionNode fn) {
->>>>>>> 5106a9fb
+        FunctionNode transform(final Compiler compiler, final FunctionNode fn) {
 
             /*
              * For lazy compilation, we might be given a node previously marked
@@ -63,12 +59,7 @@
              * function from a trampoline
              */
 
-<<<<<<< HEAD
-            final FunctionNode outermostFunctionNode = compiler.getFunctionNode();
-            assert outermostFunctionNode == fn0;
-=======
             final FunctionNode outermostFunctionNode = fn;
->>>>>>> 5106a9fb
 
             final Set<FunctionNode> neverLazy = new HashSet<>();
             final Set<FunctionNode> lazy      = new HashSet<>();
@@ -181,31 +172,16 @@
     ATTRIBUTION_PHASE(EnumSet.of(INITIALIZED, PARSED, CONSTANT_FOLDED, LOWERED)) {
         @Override
         FunctionNode transform(final Compiler compiler, final FunctionNode fn) {
-<<<<<<< HEAD
-            return (FunctionNode)initReturnTypes(fn).accept(new Attr());
-=======
             final TemporarySymbols ts = compiler.getTemporarySymbols();
             final FunctionNode newFunctionNode = (FunctionNode)enterAttr(fn, ts).accept(new Attr(ts));
             if(compiler.getEnv()._print_mem_usage) {
                 Compiler.LOG.info("Attr temporary symbol count: " + ts.getTotalSymbolCount());
             }
             return newFunctionNode;
->>>>>>> 5106a9fb
         }
 
         /**
          * Pessimistically set all lazy functions' return types to Object
-<<<<<<< HEAD
-         * @param functionNode node where to start iterating
-         */
-        private FunctionNode initReturnTypes(final FunctionNode functionNode) {
-            return (FunctionNode)functionNode.accept(new NodeVisitor() {
-                @Override
-                public Node leaveFunctionNode(final FunctionNode node) {
-                    return node.isLazy() ?
-                           node.setReturnType(getLexicalContext(), Type.OBJECT) :
-                           node.setReturnType(getLexicalContext(), Type.UNKNOWN);
-=======
          * and the function symbols to object
          * @param functionNode node where to start iterating
          */
@@ -221,7 +197,6 @@
                     //node may have a reference here that needs to be nulled if it was referred to by
                     //its outer context, if it is lazy and not attributed
                     return node.setReturnType(lc, Type.UNKNOWN).setSymbol(lc, null);
->>>>>>> 5106a9fb
                 }
             });
         }
@@ -243,10 +218,7 @@
         FunctionNode transform(final Compiler compiler, final FunctionNode fn) {
             final CompileUnit outermostCompileUnit = compiler.addCompileUnit(compiler.firstCompileUnitName());
 
-<<<<<<< HEAD
-=======
 //            assert fn.isProgram() ;
->>>>>>> 5106a9fb
             final FunctionNode newFunctionNode = new Splitter(compiler, fn, outermostCompileUnit).split(fn);
 
             assert newFunctionNode.getCompileUnit() == outermostCompileUnit : "fn.compileUnit (" + newFunctionNode.getCompileUnit() + ") != " + outermostCompileUnit;
@@ -256,18 +228,6 @@
                 compiler.setStrictMode(true);
             }
 
-<<<<<<< HEAD
-            /*
-            newFunctionNode.accept(new NodeVisitor() {
-                @Override
-                public boolean enterFunctionNode(final FunctionNode functionNode) {
-                    assert functionNode.getCompileUnit() != null : functionNode.getName() + " " + Debug.id(functionNode) + " has no compile unit";
-                    return true;
-                }
-            });*/
-
-=======
->>>>>>> 5106a9fb
             return newFunctionNode;
         }
 
@@ -295,11 +255,7 @@
         FunctionNode transform(final Compiler compiler, final FunctionNode fn) {
             final ScriptEnvironment env = compiler.getEnv();
 
-<<<<<<< HEAD
-            final FunctionNode newFunctionNode = (FunctionNode)fn.accept(new FinalizeTypes());
-=======
             final FunctionNode newFunctionNode = (FunctionNode)fn.accept(new FinalizeTypes(compiler.getTemporarySymbols()));
->>>>>>> 5106a9fb
 
             if (env._print_lower_ast) {
                 env.getErr().println(new ASTWriter(newFunctionNode));

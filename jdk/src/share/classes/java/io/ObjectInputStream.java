/*
 * Copyright (c) 1996, 2017, Oracle and/or its affiliates. All rights reserved.
 * DO NOT ALTER OR REMOVE COPYRIGHT NOTICES OR THIS FILE HEADER.
 *
 * This code is free software; you can redistribute it and/or modify it
 * under the terms of the GNU General Public License version 2 only, as
 * published by the Free Software Foundation.  Oracle designates this
 * particular file as subject to the "Classpath" exception as provided
 * by Oracle in the LICENSE file that accompanied this code.
 *
 * This code is distributed in the hope that it will be useful, but WITHOUT
 * ANY WARRANTY; without even the implied warranty of MERCHANTABILITY or
 * FITNESS FOR A PARTICULAR PURPOSE.  See the GNU General Public License
 * version 2 for more details (a copy is included in the LICENSE file that
 * accompanied this code).
 *
 * You should have received a copy of the GNU General Public License version
 * 2 along with this work; if not, write to the Free Software Foundation,
 * Inc., 51 Franklin St, Fifth Floor, Boston, MA 02110-1301 USA.
 *
 * Please contact Oracle, 500 Oracle Parkway, Redwood Shores, CA 94065 USA
 * or visit www.oracle.com if you need additional information or have any
 * questions.
 */

package java.io;

import java.io.ObjectStreamClass.WeakClassKey;
import java.lang.ref.ReferenceQueue;
import java.lang.reflect.Array;
import java.lang.reflect.Modifier;
import java.lang.reflect.Proxy;
import java.security.AccessControlContext;
import java.security.AccessController;
import java.security.PrivilegedAction;
import java.security.PrivilegedActionException;
import java.security.PrivilegedExceptionAction;
import java.util.Arrays;
import java.util.HashMap;
import java.util.Objects;
import java.util.concurrent.ConcurrentHashMap;
import java.util.concurrent.ConcurrentMap;

import static java.io.ObjectStreamClass.processQueue;

<<<<<<< HEAD
import sun.misc.ObjectInputFilter;
import sun.misc.ObjectStreamClassValidator;
import sun.misc.SharedSecrets;
=======
import sun.misc.SharedSecrets;
import sun.misc.ObjectInputFilter;
import sun.misc.ObjectStreamClassValidator;
>>>>>>> 6900eba4
import sun.reflect.misc.ReflectUtil;
import sun.misc.JavaOISAccess;
import sun.util.logging.PlatformLogger;

/**
 * An ObjectInputStream deserializes primitive data and objects previously
 * written using an ObjectOutputStream.
 *
 * <p>ObjectOutputStream and ObjectInputStream can provide an application with
 * persistent storage for graphs of objects when used with a FileOutputStream
 * and FileInputStream respectively.  ObjectInputStream is used to recover
 * those objects previously serialized. Other uses include passing objects
 * between hosts using a socket stream or for marshaling and unmarshaling
 * arguments and parameters in a remote communication system.
 *
 * <p>ObjectInputStream ensures that the types of all objects in the graph
 * created from the stream match the classes present in the Java Virtual
 * Machine.  Classes are loaded as required using the standard mechanisms.
 *
 * <p>Only objects that support the java.io.Serializable or
 * java.io.Externalizable interface can be read from streams.
 *
 * <p>The method <code>readObject</code> is used to read an object from the
 * stream.  Java's safe casting should be used to get the desired type.  In
 * Java, strings and arrays are objects and are treated as objects during
 * serialization. When read they need to be cast to the expected type.
 *
 * <p>Primitive data types can be read from the stream using the appropriate
 * method on DataInput.
 *
 * <p>The default deserialization mechanism for objects restores the contents
 * of each field to the value and type it had when it was written.  Fields
 * declared as transient or static are ignored by the deserialization process.
 * References to other objects cause those objects to be read from the stream
 * as necessary.  Graphs of objects are restored correctly using a reference
 * sharing mechanism.  New objects are always allocated when deserializing,
 * which prevents existing objects from being overwritten.
 *
 * <p>Reading an object is analogous to running the constructors of a new
 * object.  Memory is allocated for the object and initialized to zero (NULL).
 * No-arg constructors are invoked for the non-serializable classes and then
 * the fields of the serializable classes are restored from the stream starting
 * with the serializable class closest to java.lang.object and finishing with
 * the object's most specific class.
 *
 * <p>For example to read from a stream as written by the example in
 * ObjectOutputStream:
 * <br>
 * <pre>
 *      FileInputStream fis = new FileInputStream("t.tmp");
 *      ObjectInputStream ois = new ObjectInputStream(fis);
 *
 *      int i = ois.readInt();
 *      String today = (String) ois.readObject();
 *      Date date = (Date) ois.readObject();
 *
 *      ois.close();
 * </pre>
 *
 * <p>Classes control how they are serialized by implementing either the
 * java.io.Serializable or java.io.Externalizable interfaces.
 *
 * <p>Implementing the Serializable interface allows object serialization to
 * save and restore the entire state of the object and it allows classes to
 * evolve between the time the stream is written and the time it is read.  It
 * automatically traverses references between objects, saving and restoring
 * entire graphs.
 *
 * <p>Serializable classes that require special handling during the
 * serialization and deserialization process should implement the following
 * methods:
 *
 * <pre>
 * private void writeObject(java.io.ObjectOutputStream stream)
 *     throws IOException;
 * private void readObject(java.io.ObjectInputStream stream)
 *     throws IOException, ClassNotFoundException;
 * private void readObjectNoData()
 *     throws ObjectStreamException;
 * </pre>
 *
 * <p>The readObject method is responsible for reading and restoring the state
 * of the object for its particular class using data written to the stream by
 * the corresponding writeObject method.  The method does not need to concern
 * itself with the state belonging to its superclasses or subclasses.  State is
 * restored by reading data from the ObjectInputStream for the individual
 * fields and making assignments to the appropriate fields of the object.
 * Reading primitive data types is supported by DataInput.
 *
 * <p>Any attempt to read object data which exceeds the boundaries of the
 * custom data written by the corresponding writeObject method will cause an
 * OptionalDataException to be thrown with an eof field value of true.
 * Non-object reads which exceed the end of the allotted data will reflect the
 * end of data in the same way that they would indicate the end of the stream:
 * bytewise reads will return -1 as the byte read or number of bytes read, and
 * primitive reads will throw EOFExceptions.  If there is no corresponding
 * writeObject method, then the end of default serialized data marks the end of
 * the allotted data.
 *
 * <p>Primitive and object read calls issued from within a readExternal method
 * behave in the same manner--if the stream is already positioned at the end of
 * data written by the corresponding writeExternal method, object reads will
 * throw OptionalDataExceptions with eof set to true, bytewise reads will
 * return -1, and primitive reads will throw EOFExceptions.  Note that this
 * behavior does not hold for streams written with the old
 * <code>ObjectStreamConstants.PROTOCOL_VERSION_1</code> protocol, in which the
 * end of data written by writeExternal methods is not demarcated, and hence
 * cannot be detected.
 *
 * <p>The readObjectNoData method is responsible for initializing the state of
 * the object for its particular class in the event that the serialization
 * stream does not list the given class as a superclass of the object being
 * deserialized.  This may occur in cases where the receiving party uses a
 * different version of the deserialized instance's class than the sending
 * party, and the receiver's version extends classes that are not extended by
 * the sender's version.  This may also occur if the serialization stream has
 * been tampered; hence, readObjectNoData is useful for initializing
 * deserialized objects properly despite a "hostile" or incomplete source
 * stream.
 *
 * <p>Serialization does not read or assign values to the fields of any object
 * that does not implement the java.io.Serializable interface.  Subclasses of
 * Objects that are not serializable can be serializable. In this case the
 * non-serializable class must have a no-arg constructor to allow its fields to
 * be initialized.  In this case it is the responsibility of the subclass to
 * save and restore the state of the non-serializable class. It is frequently
 * the case that the fields of that class are accessible (public, package, or
 * protected) or that there are get and set methods that can be used to restore
 * the state.
 *
 * <p>Any exception that occurs while deserializing an object will be caught by
 * the ObjectInputStream and abort the reading process.
 *
 * <p>Implementing the Externalizable interface allows the object to assume
 * complete control over the contents and format of the object's serialized
 * form.  The methods of the Externalizable interface, writeExternal and
 * readExternal, are called to save and restore the objects state.  When
 * implemented by a class they can write and read their own state using all of
 * the methods of ObjectOutput and ObjectInput.  It is the responsibility of
 * the objects to handle any versioning that occurs.
 *
 * <p>Enum constants are deserialized differently than ordinary serializable or
 * externalizable objects.  The serialized form of an enum constant consists
 * solely of its name; field values of the constant are not transmitted.  To
 * deserialize an enum constant, ObjectInputStream reads the constant name from
 * the stream; the deserialized constant is then obtained by calling the static
 * method <code>Enum.valueOf(Class, String)</code> with the enum constant's
 * base type and the received constant name as arguments.  Like other
 * serializable or externalizable objects, enum constants can function as the
 * targets of back references appearing subsequently in the serialization
 * stream.  The process by which enum constants are deserialized cannot be
 * customized: any class-specific readObject, readObjectNoData, and readResolve
 * methods defined by enum types are ignored during deserialization.
 * Similarly, any serialPersistentFields or serialVersionUID field declarations
 * are also ignored--all enum types have a fixed serialVersionUID of 0L.
 *
 * @author      Mike Warres
 * @author      Roger Riggs
 * @see java.io.DataInput
 * @see java.io.ObjectOutputStream
 * @see java.io.Serializable
 * @see <a href="../../../platform/serialization/spec/input.html"> Object Serialization Specification, Section 3, Object Input Classes</a>
 * @since   JDK1.1
 */
public class ObjectInputStream
    extends InputStream implements ObjectInput, ObjectStreamConstants
{
    /** handle value representing null */
    private static final int NULL_HANDLE = -1;

    /** marker for unshared objects in internal handle table */
    private static final Object unsharedMarker = new Object();

    /** table mapping primitive type names to corresponding class objects */
    private static final HashMap<String, Class<?>> primClasses
        = new HashMap<>(8, 1.0F);
    static {
        primClasses.put("boolean", boolean.class);
        primClasses.put("byte", byte.class);
        primClasses.put("char", char.class);
        primClasses.put("short", short.class);
        primClasses.put("int", int.class);
        primClasses.put("long", long.class);
        primClasses.put("float", float.class);
        primClasses.put("double", double.class);
        primClasses.put("void", void.class);
    }

    private static class Caches {
        /** cache of subclass security audit results */
        static final ConcurrentMap<WeakClassKey,Boolean> subclassAudits =
            new ConcurrentHashMap<>();

        /** queue for WeakReferences to audited subclasses */
        static final ReferenceQueue<Class<?>> subclassAuditsQueue =
            new ReferenceQueue<>();
    }

    static {
        /* Setup access so sun.misc can invoke package private functions. */
        sun.misc.SharedSecrets.setJavaOISAccess(new JavaOISAccess() {
            public void setObjectInputFilter(ObjectInputStream stream, ObjectInputFilter filter) {
                stream.setInternalObjectInputFilter(filter);
            }

            public ObjectInputFilter getObjectInputFilter(ObjectInputStream stream) {
                return stream.getInternalObjectInputFilter();
            }
<<<<<<< HEAD
=======

            public void checkArray(ObjectInputStream stream, Class<?> arrayType, int arrayLength)
                throws InvalidClassException
            {
                stream.checkArray(arrayType, arrayLength);
            }
>>>>>>> 6900eba4
        });
    }

    /*
     * Separate class to defer initialization of logging until needed.
     */
    private static class Logging {

        /*
         * Logger for ObjectInputFilter results.
         * Setup the filter logger if it is set to INFO or WARNING.
         * (Assuming it will not change).
         */
        private static final PlatformLogger traceLogger;
        private static final PlatformLogger infoLogger;
        static {
            PlatformLogger filterLog = PlatformLogger.getLogger("java.io.serialization");
            infoLogger = (filterLog != null &&
                filterLog.isLoggable(PlatformLogger.Level.INFO)) ? filterLog : null;
            traceLogger = (filterLog != null &&
                filterLog.isLoggable(PlatformLogger.Level.FINER)) ? filterLog : null;
        }
    }

    /** filter stream for handling block data conversion */
    private final BlockDataInputStream bin;
    /** validation callback list */
    private final ValidationList vlist;
    /** recursion depth */
    private long depth;
    /** Total number of references to any type of object, class, enum, proxy, etc. */
    private long totalObjectRefs;
    /** whether stream is closed */
    private boolean closed;

    /** wire handle -> obj/exception map */
    private final HandleTable handles;
    /** scratch field for passing handle values up/down call stack */
    private int passHandle = NULL_HANDLE;
    /** flag set when at end of field value block with no TC_ENDBLOCKDATA */
    private boolean defaultDataEnd = false;

    /** buffer for reading primitive field values */
    private byte[] primVals;

    /** if true, invoke readObjectOverride() instead of readObject() */
    private final boolean enableOverride;
    /** if true, invoke resolveObject() */
    private boolean enableResolve;

    /**
     * Context during upcalls to class-defined readObject methods; holds
     * object currently being deserialized and descriptor for current class.
     * Null when not during readObject upcall.
     */
    private SerialCallbackContext curContext;

    /**
     * Filter of class descriptors and classes read from the stream;
     * may be null.
     */
    private ObjectInputFilter serialFilter;

    /**
     * Creates an ObjectInputStream that reads from the specified InputStream.
     * A serialization stream header is read from the stream and verified.
     * This constructor will block until the corresponding ObjectOutputStream
     * has written and flushed the header.
     *
     * <p>If a security manager is installed, this constructor will check for
     * the "enableSubclassImplementation" SerializablePermission when invoked
     * directly or indirectly by the constructor of a subclass which overrides
     * the ObjectInputStream.readFields or ObjectInputStream.readUnshared
     * methods.
     *
     * @param   in input stream to read from
     * @throws  StreamCorruptedException if the stream header is incorrect
     * @throws  IOException if an I/O error occurs while reading stream header
     * @throws  SecurityException if untrusted subclass illegally overrides
     *          security-sensitive methods
     * @throws  NullPointerException if <code>in</code> is <code>null</code>
     * @see     ObjectInputStream#ObjectInputStream()
     * @see     ObjectInputStream#readFields()
     * @see     ObjectOutputStream#ObjectOutputStream(OutputStream)
     */
    public ObjectInputStream(InputStream in) throws IOException {
        verifySubclass();
        bin = new BlockDataInputStream(in);
        handles = new HandleTable(10);
        vlist = new ValidationList();
        serialFilter = ObjectInputFilter.Config.getSerialFilter();
        enableOverride = false;
        readStreamHeader();
        bin.setBlockDataMode(true);
    }

    /**
     * Provide a way for subclasses that are completely reimplementing
     * ObjectInputStream to not have to allocate private data just used by this
     * implementation of ObjectInputStream.
     *
     * <p>If there is a security manager installed, this method first calls the
     * security manager's <code>checkPermission</code> method with the
     * <code>SerializablePermission("enableSubclassImplementation")</code>
     * permission to ensure it's ok to enable subclassing.
     *
     * @throws  SecurityException if a security manager exists and its
     *          <code>checkPermission</code> method denies enabling
     *          subclassing.
     * @throws  IOException if an I/O error occurs while creating this stream
     * @see SecurityManager#checkPermission
     * @see java.io.SerializablePermission
     */
    protected ObjectInputStream() throws IOException, SecurityException {
        SecurityManager sm = System.getSecurityManager();
        if (sm != null) {
            sm.checkPermission(SUBCLASS_IMPLEMENTATION_PERMISSION);
        }
        bin = null;
        handles = null;
        vlist = null;
        serialFilter = ObjectInputFilter.Config.getSerialFilter();
        enableOverride = true;
    }

    /**
     * Read an object from the ObjectInputStream.  The class of the object, the
     * signature of the class, and the values of the non-transient and
     * non-static fields of the class and all of its supertypes are read.
     * Default deserializing for a class can be overridden using the writeObject
     * and readObject methods.  Objects referenced by this object are read
     * transitively so that a complete equivalent graph of objects is
     * reconstructed by readObject.
     *
     * <p>The root object is completely restored when all of its fields and the
     * objects it references are completely restored.  At this point the object
     * validation callbacks are executed in order based on their registered
     * priorities. The callbacks are registered by objects (in the readObject
     * special methods) as they are individually restored.
     *
     * <p>Exceptions are thrown for problems with the InputStream and for
     * classes that should not be deserialized.  All exceptions are fatal to
     * the InputStream and leave it in an indeterminate state; it is up to the
     * caller to ignore or recover the stream state.
     *
     * @throws  ClassNotFoundException Class of a serialized object cannot be
     *          found.
     * @throws  InvalidClassException Something is wrong with a class used by
     *          serialization.
     * @throws  StreamCorruptedException Control information in the
     *          stream is inconsistent.
     * @throws  OptionalDataException Primitive data was found in the
     *          stream instead of objects.
     * @throws  IOException Any of the usual Input/Output related exceptions.
     */
    public final Object readObject()
        throws IOException, ClassNotFoundException
    {
        if (enableOverride) {
            return readObjectOverride();
        }

        // if nested read, passHandle contains handle of enclosing object
        int outerHandle = passHandle;
        try {
            Object obj = readObject0(false);
            handles.markDependency(outerHandle, passHandle);
            ClassNotFoundException ex = handles.lookupException(passHandle);
            if (ex != null) {
                throw ex;
            }
            if (depth == 0) {
                vlist.doCallbacks();
            }
            return obj;
        } finally {
            passHandle = outerHandle;
            if (closed && depth == 0) {
                clear();
            }
        }
    }

    /**
     * This method is called by trusted subclasses of ObjectOutputStream that
     * constructed ObjectOutputStream using the protected no-arg constructor.
     * The subclass is expected to provide an override method with the modifier
     * "final".
     *
     * @return  the Object read from the stream.
     * @throws  ClassNotFoundException Class definition of a serialized object
     *          cannot be found.
     * @throws  OptionalDataException Primitive data was found in the stream
     *          instead of objects.
     * @throws  IOException if I/O errors occurred while reading from the
     *          underlying stream
     * @see #ObjectInputStream()
     * @see #readObject()
     * @since 1.2
     */
    protected Object readObjectOverride()
        throws IOException, ClassNotFoundException
    {
        return null;
    }

    /**
     * Reads an "unshared" object from the ObjectInputStream.  This method is
     * identical to readObject, except that it prevents subsequent calls to
     * readObject and readUnshared from returning additional references to the
     * deserialized instance obtained via this call.  Specifically:
     * <ul>
     *   <li>If readUnshared is called to deserialize a back-reference (the
     *       stream representation of an object which has been written
     *       previously to the stream), an ObjectStreamException will be
     *       thrown.
     *
     *   <li>If readUnshared returns successfully, then any subsequent attempts
     *       to deserialize back-references to the stream handle deserialized
     *       by readUnshared will cause an ObjectStreamException to be thrown.
     * </ul>
     * Deserializing an object via readUnshared invalidates the stream handle
     * associated with the returned object.  Note that this in itself does not
     * always guarantee that the reference returned by readUnshared is unique;
     * the deserialized object may define a readResolve method which returns an
     * object visible to other parties, or readUnshared may return a Class
     * object or enum constant obtainable elsewhere in the stream or through
     * external means. If the deserialized object defines a readResolve method
     * and the invocation of that method returns an array, then readUnshared
     * returns a shallow clone of that array; this guarantees that the returned
     * array object is unique and cannot be obtained a second time from an
     * invocation of readObject or readUnshared on the ObjectInputStream,
     * even if the underlying data stream has been manipulated.
     *
     * <p>ObjectInputStream subclasses which override this method can only be
     * constructed in security contexts possessing the
     * "enableSubclassImplementation" SerializablePermission; any attempt to
     * instantiate such a subclass without this permission will cause a
     * SecurityException to be thrown.
     *
     * @return  reference to deserialized object
     * @throws  ClassNotFoundException if class of an object to deserialize
     *          cannot be found
     * @throws  StreamCorruptedException if control information in the stream
     *          is inconsistent
     * @throws  ObjectStreamException if object to deserialize has already
     *          appeared in stream
     * @throws  OptionalDataException if primitive data is next in stream
     * @throws  IOException if an I/O error occurs during deserialization
     * @since   1.4
     */
    public Object readUnshared() throws IOException, ClassNotFoundException {
        // if nested read, passHandle contains handle of enclosing object
        int outerHandle = passHandle;
        try {
            Object obj = readObject0(true);
            handles.markDependency(outerHandle, passHandle);
            ClassNotFoundException ex = handles.lookupException(passHandle);
            if (ex != null) {
                throw ex;
            }
            if (depth == 0) {
                vlist.doCallbacks();
            }
            return obj;
        } finally {
            passHandle = outerHandle;
            if (closed && depth == 0) {
                clear();
            }
        }
    }

    /**
     * Read the non-static and non-transient fields of the current class from
     * this stream.  This may only be called from the readObject method of the
     * class being deserialized. It will throw the NotActiveException if it is
     * called otherwise.
     *
     * @throws  ClassNotFoundException if the class of a serialized object
     *          could not be found.
     * @throws  IOException if an I/O error occurs.
     * @throws  NotActiveException if the stream is not currently reading
     *          objects.
     */
    public void defaultReadObject()
        throws IOException, ClassNotFoundException
    {
        SerialCallbackContext ctx = curContext;
        if (ctx == null) {
            throw new NotActiveException("not in call to readObject");
        }
        Object curObj = ctx.getObj();
        ObjectStreamClass curDesc = ctx.getDesc();
        bin.setBlockDataMode(false);
        defaultReadFields(curObj, curDesc);
        bin.setBlockDataMode(true);
        if (!curDesc.hasWriteObjectData()) {
            /*
             * Fix for 4360508: since stream does not contain terminating
             * TC_ENDBLOCKDATA tag, set flag so that reading code elsewhere
             * knows to simulate end-of-custom-data behavior.
             */
            defaultDataEnd = true;
        }
        ClassNotFoundException ex = handles.lookupException(passHandle);
        if (ex != null) {
            throw ex;
        }
    }

    /**
     * Reads the persistent fields from the stream and makes them available by
     * name.
     *
     * @return  the <code>GetField</code> object representing the persistent
     *          fields of the object being deserialized
     * @throws  ClassNotFoundException if the class of a serialized object
     *          could not be found.
     * @throws  IOException if an I/O error occurs.
     * @throws  NotActiveException if the stream is not currently reading
     *          objects.
     * @since 1.2
     */
    public ObjectInputStream.GetField readFields()
        throws IOException, ClassNotFoundException
    {
        SerialCallbackContext ctx = curContext;
        if (ctx == null) {
            throw new NotActiveException("not in call to readObject");
        }
        Object curObj = ctx.getObj();
        ObjectStreamClass curDesc = ctx.getDesc();
        bin.setBlockDataMode(false);
        GetFieldImpl getField = new GetFieldImpl(curDesc);
        getField.readFields();
        bin.setBlockDataMode(true);
        if (!curDesc.hasWriteObjectData()) {
            /*
             * Fix for 4360508: since stream does not contain terminating
             * TC_ENDBLOCKDATA tag, set flag so that reading code elsewhere
             * knows to simulate end-of-custom-data behavior.
             */
            defaultDataEnd = true;
        }

        return getField;
    }

    /**
     * Register an object to be validated before the graph is returned.  While
     * similar to resolveObject these validations are called after the entire
     * graph has been reconstituted.  Typically, a readObject method will
     * register the object with the stream so that when all of the objects are
     * restored a final set of validations can be performed.
     *
     * @param   obj the object to receive the validation callback.
     * @param   prio controls the order of callbacks;zero is a good default.
     *          Use higher numbers to be called back earlier, lower numbers for
     *          later callbacks. Within a priority, callbacks are processed in
     *          no particular order.
     * @throws  NotActiveException The stream is not currently reading objects
     *          so it is invalid to register a callback.
     * @throws  InvalidObjectException The validation object is null.
     */
    public void registerValidation(ObjectInputValidation obj, int prio)
        throws NotActiveException, InvalidObjectException
    {
        if (depth == 0) {
            throw new NotActiveException("stream inactive");
        }
        vlist.register(obj, prio);
    }

    /**
     * Load the local class equivalent of the specified stream class
     * description.  Subclasses may implement this method to allow classes to
     * be fetched from an alternate source.
     *
     * <p>The corresponding method in <code>ObjectOutputStream</code> is
     * <code>annotateClass</code>.  This method will be invoked only once for
     * each unique class in the stream.  This method can be implemented by
     * subclasses to use an alternate loading mechanism but must return a
     * <code>Class</code> object. Once returned, if the class is not an array
     * class, its serialVersionUID is compared to the serialVersionUID of the
     * serialized class, and if there is a mismatch, the deserialization fails
     * and an {@link InvalidClassException} is thrown.
     *
     * <p>The default implementation of this method in
     * <code>ObjectInputStream</code> returns the result of calling
     * <pre>
     *     Class.forName(desc.getName(), false, loader)
     * </pre>
     * where <code>loader</code> is determined as follows: if there is a
     * method on the current thread's stack whose declaring class was
     * defined by a user-defined class loader (and was not a generated to
     * implement reflective invocations), then <code>loader</code> is class
     * loader corresponding to the closest such method to the currently
     * executing frame; otherwise, <code>loader</code> is
     * <code>null</code>. If this call results in a
     * <code>ClassNotFoundException</code> and the name of the passed
     * <code>ObjectStreamClass</code> instance is the Java language keyword
     * for a primitive type or void, then the <code>Class</code> object
     * representing that primitive type or void will be returned
     * (e.g., an <code>ObjectStreamClass</code> with the name
     * <code>"int"</code> will be resolved to <code>Integer.TYPE</code>).
     * Otherwise, the <code>ClassNotFoundException</code> will be thrown to
     * the caller of this method.
     *
     * @param   desc an instance of class <code>ObjectStreamClass</code>
     * @return  a <code>Class</code> object corresponding to <code>desc</code>
     * @throws  IOException any of the usual Input/Output exceptions.
     * @throws  ClassNotFoundException if class of a serialized object cannot
     *          be found.
     */
    protected Class<?> resolveClass(ObjectStreamClass desc)
        throws IOException, ClassNotFoundException
    {
        String name = desc.getName();
        try {
            return Class.forName(name, false, latestUserDefinedLoader());
        } catch (ClassNotFoundException ex) {
            Class<?> cl = primClasses.get(name);
            if (cl != null) {
                return cl;
            } else {
                throw ex;
            }
        }
    }

    /**
     * Returns a proxy class that implements the interfaces named in a proxy
     * class descriptor; subclasses may implement this method to read custom
     * data from the stream along with the descriptors for dynamic proxy
     * classes, allowing them to use an alternate loading mechanism for the
     * interfaces and the proxy class.
     *
     * <p>This method is called exactly once for each unique proxy class
     * descriptor in the stream.
     *
     * <p>The corresponding method in <code>ObjectOutputStream</code> is
     * <code>annotateProxyClass</code>.  For a given subclass of
     * <code>ObjectInputStream</code> that overrides this method, the
     * <code>annotateProxyClass</code> method in the corresponding subclass of
     * <code>ObjectOutputStream</code> must write any data or objects read by
     * this method.
     *
     * <p>The default implementation of this method in
     * <code>ObjectInputStream</code> returns the result of calling
     * <code>Proxy.getProxyClass</code> with the list of <code>Class</code>
     * objects for the interfaces that are named in the <code>interfaces</code>
     * parameter.  The <code>Class</code> object for each interface name
     * <code>i</code> is the value returned by calling
     * <pre>
     *     Class.forName(i, false, loader)
     * </pre>
     * where <code>loader</code> is that of the first non-<code>null</code>
     * class loader up the execution stack, or <code>null</code> if no
     * non-<code>null</code> class loaders are on the stack (the same class
     * loader choice used by the <code>resolveClass</code> method).  Unless any
     * of the resolved interfaces are non-public, this same value of
     * <code>loader</code> is also the class loader passed to
     * <code>Proxy.getProxyClass</code>; if non-public interfaces are present,
     * their class loader is passed instead (if more than one non-public
     * interface class loader is encountered, an
     * <code>IllegalAccessError</code> is thrown).
     * If <code>Proxy.getProxyClass</code> throws an
     * <code>IllegalArgumentException</code>, <code>resolveProxyClass</code>
     * will throw a <code>ClassNotFoundException</code> containing the
     * <code>IllegalArgumentException</code>.
     *
     * @param interfaces the list of interface names that were
     *                deserialized in the proxy class descriptor
     * @return  a proxy class for the specified interfaces
     * @throws        IOException any exception thrown by the underlying
     *                <code>InputStream</code>
     * @throws        ClassNotFoundException if the proxy class or any of the
     *                named interfaces could not be found
     * @see ObjectOutputStream#annotateProxyClass(Class)
     * @since 1.3
     */
    protected Class<?> resolveProxyClass(String[] interfaces)
        throws IOException, ClassNotFoundException
    {
        ClassLoader latestLoader = latestUserDefinedLoader();
        ClassLoader nonPublicLoader = null;
        boolean hasNonPublicInterface = false;

        // define proxy in class loader of non-public interface(s), if any
        Class<?>[] classObjs = new Class<?>[interfaces.length];
        for (int i = 0; i < interfaces.length; i++) {
            Class<?> cl = Class.forName(interfaces[i], false, latestLoader);
            if ((cl.getModifiers() & Modifier.PUBLIC) == 0) {
                if (hasNonPublicInterface) {
                    if (nonPublicLoader != cl.getClassLoader()) {
                        throw new IllegalAccessError(
                            "conflicting non-public interface class loaders");
                    }
                } else {
                    nonPublicLoader = cl.getClassLoader();
                    hasNonPublicInterface = true;
                }
            }
            classObjs[i] = cl;
        }
        try {
            return Proxy.getProxyClass(
                hasNonPublicInterface ? nonPublicLoader : latestLoader,
                classObjs);
        } catch (IllegalArgumentException e) {
            throw new ClassNotFoundException(null, e);
        }
    }

    /**
     * This method will allow trusted subclasses of ObjectInputStream to
     * substitute one object for another during deserialization. Replacing
     * objects is disabled until enableResolveObject is called. The
     * enableResolveObject method checks that the stream requesting to resolve
     * object can be trusted. Every reference to serializable objects is passed
     * to resolveObject.  To insure that the private state of objects is not
     * unintentionally exposed only trusted streams may use resolveObject.
     *
     * <p>This method is called after an object has been read but before it is
     * returned from readObject.  The default resolveObject method just returns
     * the same object.
     *
     * <p>When a subclass is replacing objects it must insure that the
     * substituted object is compatible with every field where the reference
     * will be stored.  Objects whose type is not a subclass of the type of the
     * field or array element abort the serialization by raising an exception
     * and the object is not be stored.
     *
     * <p>This method is called only once when each object is first
     * encountered.  All subsequent references to the object will be redirected
     * to the new object.
     *
     * @param   obj object to be substituted
     * @return  the substituted object
     * @throws  IOException Any of the usual Input/Output exceptions.
     */
    protected Object resolveObject(Object obj) throws IOException {
        return obj;
    }

    /**
     * Enable the stream to allow objects read from the stream to be replaced.
     * When enabled, the resolveObject method is called for every object being
     * deserialized.
     *
     * <p>If <i>enable</i> is true, and there is a security manager installed,
     * this method first calls the security manager's
     * <code>checkPermission</code> method with the
     * <code>SerializablePermission("enableSubstitution")</code> permission to
     * ensure it's ok to enable the stream to allow objects read from the
     * stream to be replaced.
     *
     * @param   enable true for enabling use of <code>resolveObject</code> for
     *          every object being deserialized
     * @return  the previous setting before this method was invoked
     * @throws  SecurityException if a security manager exists and its
     *          <code>checkPermission</code> method denies enabling the stream
     *          to allow objects read from the stream to be replaced.
     * @see SecurityManager#checkPermission
     * @see java.io.SerializablePermission
     */
    protected boolean enableResolveObject(boolean enable)
        throws SecurityException
    {
        if (enable == enableResolve) {
            return enable;
        }
        if (enable) {
            SecurityManager sm = System.getSecurityManager();
            if (sm != null) {
                sm.checkPermission(SUBSTITUTION_PERMISSION);
            }
        }
        enableResolve = enable;
        return !enableResolve;
    }

    /**
     * The readStreamHeader method is provided to allow subclasses to read and
     * verify their own stream headers. It reads and verifies the magic number
     * and version number.
     *
     * @throws  IOException if there are I/O errors while reading from the
     *          underlying <code>InputStream</code>
     * @throws  StreamCorruptedException if control information in the stream
     *          is inconsistent
     */
    protected void readStreamHeader()
        throws IOException, StreamCorruptedException
    {
        short s0 = bin.readShort();
        short s1 = bin.readShort();
        if (s0 != STREAM_MAGIC || s1 != STREAM_VERSION) {
            throw new StreamCorruptedException(
                String.format("invalid stream header: %04X%04X", s0, s1));
        }
    }

    /**
     * Read a class descriptor from the serialization stream.  This method is
     * called when the ObjectInputStream expects a class descriptor as the next
     * item in the serialization stream.  Subclasses of ObjectInputStream may
     * override this method to read in class descriptors that have been written
     * in non-standard formats (by subclasses of ObjectOutputStream which have
     * overridden the <code>writeClassDescriptor</code> method).  By default,
     * this method reads class descriptors according to the format defined in
     * the Object Serialization specification.
     *
     * @return  the class descriptor read
     * @throws  IOException If an I/O error has occurred.
     * @throws  ClassNotFoundException If the Class of a serialized object used
     *          in the class descriptor representation cannot be found
     * @see java.io.ObjectOutputStream#writeClassDescriptor(java.io.ObjectStreamClass)
     * @since 1.3
     */
    protected ObjectStreamClass readClassDescriptor()
        throws IOException, ClassNotFoundException
    {
        ObjectStreamClass desc = new ObjectStreamClass();
        desc.readNonProxy(this);
        return desc;
    }

    /**
     * Reads a byte of data. This method will block if no input is available.
     *
     * @return  the byte read, or -1 if the end of the stream is reached.
     * @throws  IOException If an I/O error has occurred.
     */
    public int read() throws IOException {
        return bin.read();
    }

    /**
     * Reads into an array of bytes.  This method will block until some input
     * is available. Consider using java.io.DataInputStream.readFully to read
     * exactly 'length' bytes.
     *
     * @param   buf the buffer into which the data is read
     * @param   off the start offset of the data
     * @param   len the maximum number of bytes read
     * @return  the actual number of bytes read, -1 is returned when the end of
     *          the stream is reached.
     * @throws  IOException If an I/O error has occurred.
     * @see java.io.DataInputStream#readFully(byte[],int,int)
     */
    public int read(byte[] buf, int off, int len) throws IOException {
        if (buf == null) {
            throw new NullPointerException();
        }
        int endoff = off + len;
        if (off < 0 || len < 0 || endoff > buf.length || endoff < 0) {
            throw new IndexOutOfBoundsException();
        }
        return bin.read(buf, off, len, false);
    }

    /**
     * Returns the number of bytes that can be read without blocking.
     *
     * @return  the number of available bytes.
     * @throws  IOException if there are I/O errors while reading from the
     *          underlying <code>InputStream</code>
     */
    public int available() throws IOException {
        return bin.available();
    }

    /**
     * Closes the input stream. Must be called to release any resources
     * associated with the stream.
     *
     * @throws  IOException If an I/O error has occurred.
     */
    public void close() throws IOException {
        /*
         * Even if stream already closed, propagate redundant close to
         * underlying stream to stay consistent with previous implementations.
         */
        closed = true;
        if (depth == 0) {
            clear();
        }
        bin.close();
    }

    /**
     * Reads in a boolean.
     *
     * @return  the boolean read.
     * @throws  EOFException If end of file is reached.
     * @throws  IOException If other I/O error has occurred.
     */
    public boolean readBoolean() throws IOException {
        return bin.readBoolean();
    }

    /**
     * Reads an 8 bit byte.
     *
     * @return  the 8 bit byte read.
     * @throws  EOFException If end of file is reached.
     * @throws  IOException If other I/O error has occurred.
     */
    public byte readByte() throws IOException  {
        return bin.readByte();
    }

    /**
     * Reads an unsigned 8 bit byte.
     *
     * @return  the 8 bit byte read.
     * @throws  EOFException If end of file is reached.
     * @throws  IOException If other I/O error has occurred.
     */
    public int readUnsignedByte()  throws IOException {
        return bin.readUnsignedByte();
    }

    /**
     * Reads a 16 bit char.
     *
     * @return  the 16 bit char read.
     * @throws  EOFException If end of file is reached.
     * @throws  IOException If other I/O error has occurred.
     */
    public char readChar()  throws IOException {
        return bin.readChar();
    }

    /**
     * Reads a 16 bit short.
     *
     * @return  the 16 bit short read.
     * @throws  EOFException If end of file is reached.
     * @throws  IOException If other I/O error has occurred.
     */
    public short readShort()  throws IOException {
        return bin.readShort();
    }

    /**
     * Reads an unsigned 16 bit short.
     *
     * @return  the 16 bit short read.
     * @throws  EOFException If end of file is reached.
     * @throws  IOException If other I/O error has occurred.
     */
    public int readUnsignedShort() throws IOException {
        return bin.readUnsignedShort();
    }

    /**
     * Reads a 32 bit int.
     *
     * @return  the 32 bit integer read.
     * @throws  EOFException If end of file is reached.
     * @throws  IOException If other I/O error has occurred.
     */
    public int readInt()  throws IOException {
        return bin.readInt();
    }

    /**
     * Reads a 64 bit long.
     *
     * @return  the read 64 bit long.
     * @throws  EOFException If end of file is reached.
     * @throws  IOException If other I/O error has occurred.
     */
    public long readLong()  throws IOException {
        return bin.readLong();
    }

    /**
     * Reads a 32 bit float.
     *
     * @return  the 32 bit float read.
     * @throws  EOFException If end of file is reached.
     * @throws  IOException If other I/O error has occurred.
     */
    public float readFloat() throws IOException {
        return bin.readFloat();
    }

    /**
     * Reads a 64 bit double.
     *
     * @return  the 64 bit double read.
     * @throws  EOFException If end of file is reached.
     * @throws  IOException If other I/O error has occurred.
     */
    public double readDouble() throws IOException {
        return bin.readDouble();
    }

    /**
     * Reads bytes, blocking until all bytes are read.
     *
     * @param   buf the buffer into which the data is read
     * @throws  EOFException If end of file is reached.
     * @throws  IOException If other I/O error has occurred.
     */
    public void readFully(byte[] buf) throws IOException {
        bin.readFully(buf, 0, buf.length, false);
    }

    /**
     * Reads bytes, blocking until all bytes are read.
     *
     * @param   buf the buffer into which the data is read
     * @param   off the start offset of the data
     * @param   len the maximum number of bytes to read
     * @throws  EOFException If end of file is reached.
     * @throws  IOException If other I/O error has occurred.
     */
    public void readFully(byte[] buf, int off, int len) throws IOException {
        int endoff = off + len;
        if (off < 0 || len < 0 || endoff > buf.length || endoff < 0) {
            throw new IndexOutOfBoundsException();
        }
        bin.readFully(buf, off, len, false);
    }

    /**
     * Skips bytes.
     *
     * @param   len the number of bytes to be skipped
     * @return  the actual number of bytes skipped.
     * @throws  IOException If an I/O error has occurred.
     */
    public int skipBytes(int len) throws IOException {
        return bin.skipBytes(len);
    }

    /**
     * Reads in a line that has been terminated by a \n, \r, \r\n or EOF.
     *
     * @return  a String copy of the line.
     * @throws  IOException if there are I/O errors while reading from the
     *          underlying <code>InputStream</code>
     * @deprecated This method does not properly convert bytes to characters.
     *          see DataInputStream for the details and alternatives.
     */
    @Deprecated
    public String readLine() throws IOException {
        return bin.readLine();
    }

    /**
     * Reads a String in
     * <a href="DataInput.html#modified-utf-8">modified UTF-8</a>
     * format.
     *
     * @return  the String.
     * @throws  IOException if there are I/O errors while reading from the
     *          underlying <code>InputStream</code>
     * @throws  UTFDataFormatException if read bytes do not represent a valid
     *          modified UTF-8 encoding of a string
     */
    public String readUTF() throws IOException {
        return bin.readUTF();
    }

    /**
     * Returns the serialization filter for this stream.
     * The serialization filter is the most recent filter set in
     * {@link #setInternalObjectInputFilter setInternalObjectInputFilter} or
     * the initial process-wide filter from
     * {@link ObjectInputFilter.Config#getSerialFilter() ObjectInputFilter.Config.getSerialFilter}.
     *
     * @return the serialization filter for the stream; may be null
     */
    private final ObjectInputFilter getInternalObjectInputFilter() {
        return serialFilter;
    }

    /**
     * Set the serialization filter for the stream.
     * The filter's {@link ObjectInputFilter#checkInput checkInput} method is called
     * for each class and reference in the stream.
     * The filter can check any or all of the class, the array length, the number
     * of references, the depth of the graph, and the size of the input stream.
     * <p>
     * If the filter returns {@link ObjectInputFilter.Status#REJECTED Status.REJECTED},
     * {@code null} or throws a {@link RuntimeException},
     * the active {@code readObject} or {@code readUnshared}
     * throws {@link InvalidClassException}, otherwise deserialization
     * continues uninterrupted.
     * <p>
     * The serialization filter is initialized to the value of
     * {@link ObjectInputFilter.Config#getSerialFilter() ObjectInputFilter.Config.getSerialFilter}
     * when the {@code  ObjectInputStream} is constructed and can be set
     * to a custom filter only once.
     *
     * @implSpec
     * The filter, when not {@code null}, is invoked during {@link #readObject readObject}
     * and {@link #readUnshared readUnshared} for each object
     * (regular or class) in the stream including the following:
     * <ul>
     *     <li>each object reference previously deserialized from the stream
     *     (class is {@code null}, arrayLength is -1),
     *     <li>each regular class (class is not {@code null}, arrayLength is -1),
     *     <li>each interface of a dynamic proxy and the dynamic proxy class itself
     *     (class is not {@code null}, arrayLength is -1),
     *     <li>each array is filtered using the array type and length of the array
     *     (class is the array type, arrayLength is the requested length),
     *     <li>each object replaced by its class' {@code readResolve} method
     *         is filtered using the replacement object's class, if not {@code null},
     *         and if it is an array, the arrayLength, otherwise -1,
     *     <li>and each object replaced by {@link #resolveObject resolveObject}
     *         is filtered using the replacement object's class, if not {@code null},
     *         and if it is an array, the arrayLength, otherwise -1.
     * </ul>
     *
     * When the {@link ObjectInputFilter#checkInput checkInput} method is invoked
     * it is given access to the current class, the array length,
     * the current number of references already read from the stream,
     * the depth of nested calls to {@link #readObject readObject} or
     * {@link #readUnshared readUnshared},
     * and the implementation dependent number of bytes consumed from the input stream.
     * <p>
     * Each call to {@link #readObject readObject} or
     * {@link #readUnshared readUnshared} increases the depth by 1
     * before reading an object and decreases by 1 before returning
     * normally or exceptionally.
     * The depth starts at {@code 1} and increases for each nested object and
     * decrements when each nested call returns.
     * The count of references in the stream starts at {@code 1} and
     * is increased before reading an object.
     *
     * @param filter the filter, may be null
     * @throws SecurityException if there is security manager and the
     *       {@code SerializablePermission("serialFilter")} is not granted
     * @throws IllegalStateException if the {@linkplain #getInternalObjectInputFilter() current filter}
     *       is not {@code null} and is not the process-wide filter
     */
    private final void setInternalObjectInputFilter(ObjectInputFilter filter) {
        SecurityManager sm = System.getSecurityManager();
        if (sm != null) {
            sm.checkPermission(new SerializablePermission("serialFilter"));
        }
        // Allow replacement of the process-wide filter if not already set
        if (serialFilter != null &&
                serialFilter != ObjectInputFilter.Config.getSerialFilter()) {
            throw new IllegalStateException("filter can not be set more than once");
        }
        this.serialFilter = filter;
    }

    /**
     * Invoke the serialization filter if non-null.
     * If the filter rejects or an exception is thrown, throws InvalidClassException.
     *
     * @param clazz the class; may be null
     * @param arrayLength the array length requested; use {@code -1} if not creating an array
     * @throws InvalidClassException if it rejected by the filter or
     *        a {@link RuntimeException} is thrown
     */
    private void filterCheck(Class<?> clazz, int arrayLength)
            throws InvalidClassException {
        if (serialFilter != null) {
            RuntimeException ex = null;
            ObjectInputFilter.Status status;
            try {
                status = serialFilter.checkInput(new FilterValues(clazz, arrayLength,
                        totalObjectRefs, depth, bin.getBytesRead()));
            } catch (RuntimeException e) {
                // Preventive interception of an exception to log
                status = ObjectInputFilter.Status.REJECTED;
                ex = e;
            }
            if (status == null  ||
                    status == ObjectInputFilter.Status.REJECTED) {
                // Debug logging of filter checks that fail
                if (Logging.infoLogger != null) {
                    Logging.infoLogger.info(
                            "ObjectInputFilter {0}: {1}, array length: {2}, nRefs: {3}, depth: {4}, bytes: {5}, ex: {6}",
                            status, clazz, arrayLength, totalObjectRefs, depth, bin.getBytesRead(),
                            Objects.toString(ex, "n/a"));
                }
                InvalidClassException ice = new InvalidClassException("filter status: " + status);
                ice.initCause(ex);
                throw ice;
            } else {
                // Trace logging for those that succeed
                if (Logging.traceLogger != null) {
                    Logging.traceLogger.finer(
                            "ObjectInputFilter {0}: {1}, array length: {2}, nRefs: {3}, depth: {4}, bytes: {5}, ex: {6}",
                            status, clazz, arrayLength, totalObjectRefs, depth, bin.getBytesRead(),
                            Objects.toString(ex, "n/a"));
                }
            }
        }
    }

    /**
<<<<<<< HEAD
=======
     * Checks the given array type and length to ensure that creation of such
     * an array is permitted by this ObjectInputStream. The arrayType argument
     * must represent an actual array type.
     *
     * This private method is called via SharedSecrets.
     *
     * @param arrayType the array type
     * @param arrayLength the array length
     * @throws NullPointerException if arrayType is null
     * @throws IllegalArgumentException if arrayType isn't actually an array type
     * @throws NegativeArraySizeException if arrayLength is negative
     * @throws InvalidClassException if the filter rejects creation
     */
    private void checkArray(Class<?> arrayType, int arrayLength) throws InvalidClassException {
        Objects.requireNonNull(arrayType);
        if (! arrayType.isArray()) {
            throw new IllegalArgumentException("not an array type");
        }

        if (arrayLength < 0) {
            throw new NegativeArraySizeException();
        }

        filterCheck(arrayType, arrayLength);
    }

    /**
>>>>>>> 6900eba4
     * Provide access to the persistent fields read from the input stream.
     */
    public static abstract class GetField {

        /**
         * Get the ObjectStreamClass that describes the fields in the stream.
         *
         * @return  the descriptor class that describes the serializable fields
         */
        public abstract ObjectStreamClass getObjectStreamClass();

        /**
         * Return true if the named field is defaulted and has no value in this
         * stream.
         *
         * @param  name the name of the field
         * @return true, if and only if the named field is defaulted
         * @throws IOException if there are I/O errors while reading from
         *         the underlying <code>InputStream</code>
         * @throws IllegalArgumentException if <code>name</code> does not
         *         correspond to a serializable field
         */
        public abstract boolean defaulted(String name) throws IOException;

        /**
         * Get the value of the named boolean field from the persistent field.
         *
         * @param  name the name of the field
         * @param  val the default value to use if <code>name</code> does not
         *         have a value
         * @return the value of the named <code>boolean</code> field
         * @throws IOException if there are I/O errors while reading from the
         *         underlying <code>InputStream</code>
         * @throws IllegalArgumentException if type of <code>name</code> is
         *         not serializable or if the field type is incorrect
         */
        public abstract boolean get(String name, boolean val)
            throws IOException;

        /**
         * Get the value of the named byte field from the persistent field.
         *
         * @param  name the name of the field
         * @param  val the default value to use if <code>name</code> does not
         *         have a value
         * @return the value of the named <code>byte</code> field
         * @throws IOException if there are I/O errors while reading from the
         *         underlying <code>InputStream</code>
         * @throws IllegalArgumentException if type of <code>name</code> is
         *         not serializable or if the field type is incorrect
         */
        public abstract byte get(String name, byte val) throws IOException;

        /**
         * Get the value of the named char field from the persistent field.
         *
         * @param  name the name of the field
         * @param  val the default value to use if <code>name</code> does not
         *         have a value
         * @return the value of the named <code>char</code> field
         * @throws IOException if there are I/O errors while reading from the
         *         underlying <code>InputStream</code>
         * @throws IllegalArgumentException if type of <code>name</code> is
         *         not serializable or if the field type is incorrect
         */
        public abstract char get(String name, char val) throws IOException;

        /**
         * Get the value of the named short field from the persistent field.
         *
         * @param  name the name of the field
         * @param  val the default value to use if <code>name</code> does not
         *         have a value
         * @return the value of the named <code>short</code> field
         * @throws IOException if there are I/O errors while reading from the
         *         underlying <code>InputStream</code>
         * @throws IllegalArgumentException if type of <code>name</code> is
         *         not serializable or if the field type is incorrect
         */
        public abstract short get(String name, short val) throws IOException;

        /**
         * Get the value of the named int field from the persistent field.
         *
         * @param  name the name of the field
         * @param  val the default value to use if <code>name</code> does not
         *         have a value
         * @return the value of the named <code>int</code> field
         * @throws IOException if there are I/O errors while reading from the
         *         underlying <code>InputStream</code>
         * @throws IllegalArgumentException if type of <code>name</code> is
         *         not serializable or if the field type is incorrect
         */
        public abstract int get(String name, int val) throws IOException;

        /**
         * Get the value of the named long field from the persistent field.
         *
         * @param  name the name of the field
         * @param  val the default value to use if <code>name</code> does not
         *         have a value
         * @return the value of the named <code>long</code> field
         * @throws IOException if there are I/O errors while reading from the
         *         underlying <code>InputStream</code>
         * @throws IllegalArgumentException if type of <code>name</code> is
         *         not serializable or if the field type is incorrect
         */
        public abstract long get(String name, long val) throws IOException;

        /**
         * Get the value of the named float field from the persistent field.
         *
         * @param  name the name of the field
         * @param  val the default value to use if <code>name</code> does not
         *         have a value
         * @return the value of the named <code>float</code> field
         * @throws IOException if there are I/O errors while reading from the
         *         underlying <code>InputStream</code>
         * @throws IllegalArgumentException if type of <code>name</code> is
         *         not serializable or if the field type is incorrect
         */
        public abstract float get(String name, float val) throws IOException;

        /**
         * Get the value of the named double field from the persistent field.
         *
         * @param  name the name of the field
         * @param  val the default value to use if <code>name</code> does not
         *         have a value
         * @return the value of the named <code>double</code> field
         * @throws IOException if there are I/O errors while reading from the
         *         underlying <code>InputStream</code>
         * @throws IllegalArgumentException if type of <code>name</code> is
         *         not serializable or if the field type is incorrect
         */
        public abstract double get(String name, double val) throws IOException;

        /**
         * Get the value of the named Object field from the persistent field.
         *
         * @param  name the name of the field
         * @param  val the default value to use if <code>name</code> does not
         *         have a value
         * @return the value of the named <code>Object</code> field
         * @throws IOException if there are I/O errors while reading from the
         *         underlying <code>InputStream</code>
         * @throws IllegalArgumentException if type of <code>name</code> is
         *         not serializable or if the field type is incorrect
         */
        public abstract Object get(String name, Object val) throws IOException;
    }

    /**
     * Verifies that this (possibly subclass) instance can be constructed
     * without violating security constraints: the subclass must not override
     * security-sensitive non-final methods, or else the
     * "enableSubclassImplementation" SerializablePermission is checked.
     */
    private void verifySubclass() {
        Class<?> cl = getClass();
        if (cl == ObjectInputStream.class) {
            return;
        }
        SecurityManager sm = System.getSecurityManager();
        if (sm == null) {
            return;
        }
        processQueue(Caches.subclassAuditsQueue, Caches.subclassAudits);
        WeakClassKey key = new WeakClassKey(cl, Caches.subclassAuditsQueue);
        Boolean result = Caches.subclassAudits.get(key);
        if (result == null) {
            result = Boolean.valueOf(auditSubclass(cl));
            Caches.subclassAudits.putIfAbsent(key, result);
        }
        if (result.booleanValue()) {
            return;
        }
        sm.checkPermission(SUBCLASS_IMPLEMENTATION_PERMISSION);
    }

    /**
     * Performs reflective checks on given subclass to verify that it doesn't
     * override security-sensitive non-final methods.  Returns true if subclass
     * is "safe", false otherwise.
     */
    private static boolean auditSubclass(final Class<?> subcl) {
        Boolean result = AccessController.doPrivileged(
            new PrivilegedAction<Boolean>() {
                public Boolean run() {
                    for (Class<?> cl = subcl;
                         cl != ObjectInputStream.class;
                         cl = cl.getSuperclass())
                    {
                        try {
                            cl.getDeclaredMethod(
                                "readUnshared", (Class[]) null);
                            return Boolean.FALSE;
                        } catch (NoSuchMethodException ex) {
                        }
                        try {
                            cl.getDeclaredMethod("readFields", (Class[]) null);
                            return Boolean.FALSE;
                        } catch (NoSuchMethodException ex) {
                        }
                    }
                    return Boolean.TRUE;
                }
            }
        );
        return result.booleanValue();
    }

    /**
     * Clears internal data structures.
     */
    private void clear() {
        handles.clear();
        vlist.clear();
    }

    /**
     * Underlying readObject implementation.
     */
    private Object readObject0(boolean unshared) throws IOException {
        boolean oldMode = bin.getBlockDataMode();
        if (oldMode) {
            int remain = bin.currentBlockRemaining();
            if (remain > 0) {
                throw new OptionalDataException(remain);
            } else if (defaultDataEnd) {
                /*
                 * Fix for 4360508: stream is currently at the end of a field
                 * value block written via default serialization; since there
                 * is no terminating TC_ENDBLOCKDATA tag, simulate
                 * end-of-custom-data behavior explicitly.
                 */
                throw new OptionalDataException(true);
            }
            bin.setBlockDataMode(false);
        }

        byte tc;
        while ((tc = bin.peekByte()) == TC_RESET) {
            bin.readByte();
            handleReset();
        }

        depth++;
        totalObjectRefs++;
        try {
            switch (tc) {
                case TC_NULL:
                    return readNull();

                case TC_REFERENCE:
                    return readHandle(unshared);

                case TC_CLASS:
                    return readClass(unshared);

                case TC_CLASSDESC:
                case TC_PROXYCLASSDESC:
                    return readClassDesc(unshared);

                case TC_STRING:
                case TC_LONGSTRING:
                    return checkResolve(readString(unshared));

                case TC_ARRAY:
                    return checkResolve(readArray(unshared));

                case TC_ENUM:
                    return checkResolve(readEnum(unshared));

                case TC_OBJECT:
                    return checkResolve(readOrdinaryObject(unshared));

                case TC_EXCEPTION:
                    IOException ex = readFatalException();
                    throw new WriteAbortedException("writing aborted", ex);

                case TC_BLOCKDATA:
                case TC_BLOCKDATALONG:
                    if (oldMode) {
                        bin.setBlockDataMode(true);
                        bin.peek();             // force header read
                        throw new OptionalDataException(
                            bin.currentBlockRemaining());
                    } else {
                        throw new StreamCorruptedException(
                            "unexpected block data");
                    }

                case TC_ENDBLOCKDATA:
                    if (oldMode) {
                        throw new OptionalDataException(true);
                    } else {
                        throw new StreamCorruptedException(
                            "unexpected end of block data");
                    }

                default:
                    throw new StreamCorruptedException(
                        String.format("invalid type code: %02X", tc));
            }
        } finally {
            depth--;
            bin.setBlockDataMode(oldMode);
        }
    }

    /**
     * If resolveObject has been enabled and given object does not have an
     * exception associated with it, calls resolveObject to determine
     * replacement for object, and updates handle table accordingly.  Returns
     * replacement object, or echoes provided object if no replacement
     * occurred.  Expects that passHandle is set to given object's handle prior
     * to calling this method.
     */
    private Object checkResolve(Object obj) throws IOException {
        if (!enableResolve || handles.lookupException(passHandle) != null) {
            return obj;
        }
        Object rep = resolveObject(obj);
        if (rep != obj) {
            // The type of the original object has been filtered but resolveObject
            // may have replaced it;  filter the replacement's type
            if (rep != null) {
                if (rep.getClass().isArray()) {
                    filterCheck(rep.getClass(), Array.getLength(rep));
                } else {
                    filterCheck(rep.getClass(), -1);
                }
            }
            handles.setObject(passHandle, rep);
        }
        return rep;
    }

    /**
     * Reads string without allowing it to be replaced in stream.  Called from
     * within ObjectStreamClass.read().
     */
    String readTypeString() throws IOException {
        int oldHandle = passHandle;
        try {
            byte tc = bin.peekByte();
            switch (tc) {
                case TC_NULL:
                    return (String) readNull();

                case TC_REFERENCE:
                    return (String) readHandle(false);

                case TC_STRING:
                case TC_LONGSTRING:
                    return readString(false);

                default:
                    throw new StreamCorruptedException(
                        String.format("invalid type code: %02X", tc));
            }
        } finally {
            passHandle = oldHandle;
        }
    }

    /**
     * Reads in null code, sets passHandle to NULL_HANDLE and returns null.
     */
    private Object readNull() throws IOException {
        if (bin.readByte() != TC_NULL) {
            throw new InternalError();
        }
        passHandle = NULL_HANDLE;
        return null;
    }

    /**
     * Reads in object handle, sets passHandle to the read handle, and returns
     * object associated with the handle.
     */
    private Object readHandle(boolean unshared) throws IOException {
        if (bin.readByte() != TC_REFERENCE) {
            throw new InternalError();
        }
        passHandle = bin.readInt() - baseWireHandle;
        if (passHandle < 0 || passHandle >= handles.size()) {
            throw new StreamCorruptedException(
                String.format("invalid handle value: %08X", passHandle +
                baseWireHandle));
        }
        if (unshared) {
            // REMIND: what type of exception to throw here?
            throw new InvalidObjectException(
                "cannot read back reference as unshared");
        }

        Object obj = handles.lookupObject(passHandle);
        if (obj == unsharedMarker) {
            // REMIND: what type of exception to throw here?
            throw new InvalidObjectException(
                "cannot read back reference to unshared object");
        }
        filterCheck(null, -1);       // just a check for number of references, depth, no class
        return obj;
    }

    /**
     * Reads in and returns class object.  Sets passHandle to class object's
     * assigned handle.  Returns null if class is unresolvable (in which case a
     * ClassNotFoundException will be associated with the class' handle in the
     * handle table).
     */
    private Class<?> readClass(boolean unshared) throws IOException {
        if (bin.readByte() != TC_CLASS) {
            throw new InternalError();
        }
        ObjectStreamClass desc = readClassDesc(false);
        Class<?> cl = desc.forClass();
        passHandle = handles.assign(unshared ? unsharedMarker : cl);

        ClassNotFoundException resolveEx = desc.getResolveException();
        if (resolveEx != null) {
            handles.markException(passHandle, resolveEx);
        }

        handles.finish(passHandle);
        return cl;
    }

    /**
     * Reads in and returns (possibly null) class descriptor.  Sets passHandle
     * to class descriptor's assigned handle.  If class descriptor cannot be
     * resolved to a class in the local VM, a ClassNotFoundException is
     * associated with the class descriptor's handle.
     */
    private ObjectStreamClass readClassDesc(boolean unshared)
        throws IOException
    {
        byte tc = bin.peekByte();
        ObjectStreamClass descriptor;
        switch (tc) {
            case TC_NULL:
                descriptor = (ObjectStreamClass) readNull();
                break;
            case TC_REFERENCE:
                descriptor = (ObjectStreamClass) readHandle(unshared);
                break;
            case TC_PROXYCLASSDESC:
                descriptor = readProxyDesc(unshared);
                break;
            case TC_CLASSDESC:
                descriptor = readNonProxyDesc(unshared);
                break;
            default:
                throw new StreamCorruptedException(
                    String.format("invalid type code: %02X", tc));
        }
        if (descriptor != null) {
            validateDescriptor(descriptor);
        }
        return descriptor;
    }

    private boolean isCustomSubclass() {
        // Return true if this class is a custom subclass of ObjectInputStream
        return getClass().getClassLoader()
                    != ObjectInputStream.class.getClassLoader();
    }

    /**
     * Reads in and returns class descriptor for a dynamic proxy class.  Sets
     * passHandle to proxy class descriptor's assigned handle.  If proxy class
     * descriptor cannot be resolved to a class in the local VM, a
     * ClassNotFoundException is associated with the descriptor's handle.
     */
    private ObjectStreamClass readProxyDesc(boolean unshared)
        throws IOException
    {
        if (bin.readByte() != TC_PROXYCLASSDESC) {
            throw new InternalError();
        }

        ObjectStreamClass desc = new ObjectStreamClass();
        int descHandle = handles.assign(unshared ? unsharedMarker : desc);
        passHandle = NULL_HANDLE;

        int numIfaces = bin.readInt();
        if (numIfaces > 65535) {
            throw new InvalidObjectException("interface limit exceeded: "
                    + numIfaces);
        }
        String[] ifaces = new String[numIfaces];
        for (int i = 0; i < numIfaces; i++) {
            ifaces[i] = bin.readUTF();
        }

        Class<?> cl = null;
        ClassNotFoundException resolveEx = null;
        bin.setBlockDataMode(true);
        try {
            if ((cl = resolveProxyClass(ifaces)) == null) {
                resolveEx = new ClassNotFoundException("null class");
            } else if (!Proxy.isProxyClass(cl)) {
                throw new InvalidClassException("Not a proxy");
            } else {
                // ReflectUtil.checkProxyPackageAccess makes a test
                // equivalent to isCustomSubclass so there's no need
                // to condition this call to isCustomSubclass == true here.
                ReflectUtil.checkProxyPackageAccess(
                        getClass().getClassLoader(),
                        cl.getInterfaces());
                // Filter the interfaces
                for (Class<?> clazz : cl.getInterfaces()) {
                    filterCheck(clazz, -1);
                }
            }
        } catch (ClassNotFoundException ex) {
            resolveEx = ex;
        }

        // Call filterCheck on the class before reading anything else
        filterCheck(cl, -1);

        skipCustomData();

        try {
            totalObjectRefs++;
            depth++;
            desc.initProxy(cl, resolveEx, readClassDesc(false));
        } finally {
            depth--;
        }

        handles.finish(descHandle);
        passHandle = descHandle;
        return desc;
    }

    /**
     * Reads in and returns class descriptor for a class that is not a dynamic
     * proxy class.  Sets passHandle to class descriptor's assigned handle.  If
     * class descriptor cannot be resolved to a class in the local VM, a
     * ClassNotFoundException is associated with the descriptor's handle.
     */
    private ObjectStreamClass readNonProxyDesc(boolean unshared)
        throws IOException
    {
        if (bin.readByte() != TC_CLASSDESC) {
            throw new InternalError();
        }

        ObjectStreamClass desc = new ObjectStreamClass();
        int descHandle = handles.assign(unshared ? unsharedMarker : desc);
        passHandle = NULL_HANDLE;

        ObjectStreamClass readDesc = null;
        try {
            readDesc = readClassDescriptor();
        } catch (ClassNotFoundException ex) {
            throw (IOException) new InvalidClassException(
                "failed to read class descriptor").initCause(ex);
        }

        Class<?> cl = null;
        ClassNotFoundException resolveEx = null;
        bin.setBlockDataMode(true);
        final boolean checksRequired = isCustomSubclass();
        try {
            if ((cl = resolveClass(readDesc)) == null) {
                resolveEx = new ClassNotFoundException("null class");
            } else if (checksRequired) {
                ReflectUtil.checkPackageAccess(cl);
            }
        } catch (ClassNotFoundException ex) {
            resolveEx = ex;
        }

        // Call filterCheck on the class before reading anything else
        filterCheck(cl, -1);

        skipCustomData();

        try {
            totalObjectRefs++;
            depth++;
            desc.initNonProxy(readDesc, cl, resolveEx, readClassDesc(false));
        } finally {
            depth--;
        }

        handles.finish(descHandle);
        passHandle = descHandle;

        return desc;
    }

    /**
     * Reads in and returns new string.  Sets passHandle to new string's
     * assigned handle.
     */
    private String readString(boolean unshared) throws IOException {
        String str;
        byte tc = bin.readByte();
        switch (tc) {
            case TC_STRING:
                str = bin.readUTF();
                break;

            case TC_LONGSTRING:
                str = bin.readLongUTF();
                break;

            default:
                throw new StreamCorruptedException(
                    String.format("invalid type code: %02X", tc));
        }
        passHandle = handles.assign(unshared ? unsharedMarker : str);
        handles.finish(passHandle);
        return str;
    }

    /**
     * Reads in and returns array object, or null if array class is
     * unresolvable.  Sets passHandle to array's assigned handle.
     */
    private Object readArray(boolean unshared) throws IOException {
        if (bin.readByte() != TC_ARRAY) {
            throw new InternalError();
        }

        ObjectStreamClass desc = readClassDesc(false);
        int len = bin.readInt();

        filterCheck(desc.forClass(), len);

        Object array = null;
        Class<?> cl, ccl = null;
        if ((cl = desc.forClass()) != null) {
            ccl = cl.getComponentType();
            array = Array.newInstance(ccl, len);
        }

        int arrayHandle = handles.assign(unshared ? unsharedMarker : array);
        ClassNotFoundException resolveEx = desc.getResolveException();
        if (resolveEx != null) {
            handles.markException(arrayHandle, resolveEx);
        }

        if (ccl == null) {
            for (int i = 0; i < len; i++) {
                readObject0(false);
            }
        } else if (ccl.isPrimitive()) {
            if (ccl == Integer.TYPE) {
                bin.readInts((int[]) array, 0, len);
            } else if (ccl == Byte.TYPE) {
                bin.readFully((byte[]) array, 0, len, true);
            } else if (ccl == Long.TYPE) {
                bin.readLongs((long[]) array, 0, len);
            } else if (ccl == Float.TYPE) {
                bin.readFloats((float[]) array, 0, len);
            } else if (ccl == Double.TYPE) {
                bin.readDoubles((double[]) array, 0, len);
            } else if (ccl == Short.TYPE) {
                bin.readShorts((short[]) array, 0, len);
            } else if (ccl == Character.TYPE) {
                bin.readChars((char[]) array, 0, len);
            } else if (ccl == Boolean.TYPE) {
                bin.readBooleans((boolean[]) array, 0, len);
            } else {
                throw new InternalError();
            }
        } else {
            Object[] oa = (Object[]) array;
            for (int i = 0; i < len; i++) {
                oa[i] = readObject0(false);
                handles.markDependency(arrayHandle, passHandle);
            }
        }

        handles.finish(arrayHandle);
        passHandle = arrayHandle;
        return array;
    }

    /**
     * Reads in and returns enum constant, or null if enum type is
     * unresolvable.  Sets passHandle to enum constant's assigned handle.
     */
    private Enum<?> readEnum(boolean unshared) throws IOException {
        if (bin.readByte() != TC_ENUM) {
            throw new InternalError();
        }

        ObjectStreamClass desc = readClassDesc(false);
        if (!desc.isEnum()) {
            throw new InvalidClassException("non-enum class: " + desc);
        }

        int enumHandle = handles.assign(unshared ? unsharedMarker : null);
        ClassNotFoundException resolveEx = desc.getResolveException();
        if (resolveEx != null) {
            handles.markException(enumHandle, resolveEx);
        }

        String name = readString(false);
        Enum<?> result = null;
        Class<?> cl = desc.forClass();
        if (cl != null) {
            try {
                @SuppressWarnings("unchecked")
                Enum<?> en = Enum.valueOf((Class)cl, name);
                result = en;
            } catch (IllegalArgumentException ex) {
                throw (IOException) new InvalidObjectException(
                    "enum constant " + name + " does not exist in " +
                    cl).initCause(ex);
            }
            if (!unshared) {
                handles.setObject(enumHandle, result);
            }
        }

        handles.finish(enumHandle);
        passHandle = enumHandle;
        return result;
    }

    /**
     * Reads and returns "ordinary" (i.e., not a String, Class,
     * ObjectStreamClass, array, or enum constant) object, or null if object's
     * class is unresolvable (in which case a ClassNotFoundException will be
     * associated with object's handle).  Sets passHandle to object's assigned
     * handle.
     */
    private Object readOrdinaryObject(boolean unshared)
        throws IOException
    {
        if (bin.readByte() != TC_OBJECT) {
            throw new InternalError();
        }

        ObjectStreamClass desc = readClassDesc(false);
        desc.checkDeserialize();

        Class<?> cl = desc.forClass();
        if (cl == String.class || cl == Class.class
                || cl == ObjectStreamClass.class) {
            throw new InvalidClassException("invalid class descriptor");
        }

        Object obj;
        try {
            obj = desc.isInstantiable() ? desc.newInstance() : null;
        } catch (Exception ex) {
            throw (IOException) new InvalidClassException(
                desc.forClass().getName(),
                "unable to create instance").initCause(ex);
        }

        passHandle = handles.assign(unshared ? unsharedMarker : obj);
        ClassNotFoundException resolveEx = desc.getResolveException();
        if (resolveEx != null) {
            handles.markException(passHandle, resolveEx);
        }

        if (desc.isExternalizable()) {
            readExternalData((Externalizable) obj, desc);
        } else {
            readSerialData(obj, desc);
        }

        handles.finish(passHandle);

        if (obj != null &&
            handles.lookupException(passHandle) == null &&
            desc.hasReadResolveMethod())
        {
            Object rep = desc.invokeReadResolve(obj);
            if (unshared && rep.getClass().isArray()) {
                rep = cloneArray(rep);
            }
            if (rep != obj) {
                // Filter the replacement object
                if (rep != null) {
                    if (rep.getClass().isArray()) {
                        filterCheck(rep.getClass(), Array.getLength(rep));
                    } else {
                        filterCheck(rep.getClass(), -1);
                    }
                }
                handles.setObject(passHandle, obj = rep);
            }
        }

        return obj;
    }

    /**
     * If obj is non-null, reads externalizable data by invoking readExternal()
     * method of obj; otherwise, attempts to skip over externalizable data.
     * Expects that passHandle is set to obj's handle before this method is
     * called.
     */
    private void readExternalData(Externalizable obj, ObjectStreamClass desc)
        throws IOException
    {
        SerialCallbackContext oldContext = curContext;
        if (oldContext != null)
            oldContext.check();
        curContext = null;
        try {
            boolean blocked = desc.hasBlockExternalData();
            if (blocked) {
                bin.setBlockDataMode(true);
            }
            if (obj != null) {
                try {
                    obj.readExternal(this);
                } catch (ClassNotFoundException ex) {
                    /*
                     * In most cases, the handle table has already propagated
                     * a CNFException to passHandle at this point; this mark
                     * call is included to address cases where the readExternal
                     * method has cons'ed and thrown a new CNFException of its
                     * own.
                     */
                     handles.markException(passHandle, ex);
                }
            }
            if (blocked) {
                skipCustomData();
            }
        } finally {
            if (oldContext != null)
                oldContext.check();
            curContext = oldContext;
        }
        /*
         * At this point, if the externalizable data was not written in
         * block-data form and either the externalizable class doesn't exist
         * locally (i.e., obj == null) or readExternal() just threw a
         * CNFException, then the stream is probably in an inconsistent state,
         * since some (or all) of the externalizable data may not have been
         * consumed.  Since there's no "correct" action to take in this case,
         * we mimic the behavior of past serialization implementations and
         * blindly hope that the stream is in sync; if it isn't and additional
         * externalizable data remains in the stream, a subsequent read will
         * most likely throw a StreamCorruptedException.
         */
    }

    /**
     * Reads (or attempts to skip, if obj is null or is tagged with a
     * ClassNotFoundException) instance data for each serializable class of
     * object in stream, from superclass to subclass.  Expects that passHandle
     * is set to obj's handle before this method is called.
     */
    private void readSerialData(Object obj, ObjectStreamClass desc)
        throws IOException
    {
        ObjectStreamClass.ClassDataSlot[] slots = desc.getClassDataLayout();
        for (int i = 0; i < slots.length; i++) {
            ObjectStreamClass slotDesc = slots[i].desc;

            if (slots[i].hasData) {
                if (obj == null || handles.lookupException(passHandle) != null) {
                    defaultReadFields(null, slotDesc); // skip field values
                } else if (slotDesc.hasReadObjectMethod()) {
                    ThreadDeath t = null;
                    boolean reset = false;
                    SerialCallbackContext oldContext = curContext;
                    if (oldContext != null)
                        oldContext.check();
                    try {
                        curContext = new SerialCallbackContext(obj, slotDesc);

                        bin.setBlockDataMode(true);
                        slotDesc.invokeReadObject(obj, this);
                    } catch (ClassNotFoundException ex) {
                        /*
                         * In most cases, the handle table has already
                         * propagated a CNFException to passHandle at this
                         * point; this mark call is included to address cases
                         * where the custom readObject method has cons'ed and
                         * thrown a new CNFException of its own.
                         */
                        handles.markException(passHandle, ex);
                    } finally {
                        do {
                            try {
                                curContext.setUsed();
                                if (oldContext!= null)
                                    oldContext.check();
                                curContext = oldContext;
                                reset = true;
                            } catch (ThreadDeath x) {
                                t = x;  // defer until reset is true
                            }
                        } while (!reset);
                        if (t != null)
                            throw t;
                    }

                    /*
                     * defaultDataEnd may have been set indirectly by custom
                     * readObject() method when calling defaultReadObject() or
                     * readFields(); clear it to restore normal read behavior.
                     */
                    defaultDataEnd = false;
                } else {
                    defaultReadFields(obj, slotDesc);
                    }

                if (slotDesc.hasWriteObjectData()) {
                    skipCustomData();
                } else {
                    bin.setBlockDataMode(false);
                }
            } else {
                if (obj != null &&
                    slotDesc.hasReadObjectNoDataMethod() &&
                    handles.lookupException(passHandle) == null)
                {
                    slotDesc.invokeReadObjectNoData(obj);
                }
            }
        }
            }

    /**
     * Skips over all block data and objects until TC_ENDBLOCKDATA is
     * encountered.
     */
    private void skipCustomData() throws IOException {
        int oldHandle = passHandle;
        for (;;) {
            if (bin.getBlockDataMode()) {
                bin.skipBlockData();
                bin.setBlockDataMode(false);
            }
            switch (bin.peekByte()) {
                case TC_BLOCKDATA:
                case TC_BLOCKDATALONG:
                    bin.setBlockDataMode(true);
                    break;

                case TC_ENDBLOCKDATA:
                    bin.readByte();
                    passHandle = oldHandle;
                    return;

                default:
                    readObject0(false);
                    break;
            }
        }
    }

    /**
     * Reads in values of serializable fields declared by given class
     * descriptor.  If obj is non-null, sets field values in obj.  Expects that
     * passHandle is set to obj's handle before this method is called.
     */
    private void defaultReadFields(Object obj, ObjectStreamClass desc)
        throws IOException
    {
        Class<?> cl = desc.forClass();
        if (cl != null && obj != null && !cl.isInstance(obj)) {
            throw new ClassCastException();
        }

        int primDataSize = desc.getPrimDataSize();
        if (primVals == null || primVals.length < primDataSize) {
            primVals = new byte[primDataSize];
        }
            bin.readFully(primVals, 0, primDataSize, false);
        if (obj != null) {
            desc.setPrimFieldValues(obj, primVals);
        }

        int objHandle = passHandle;
        ObjectStreamField[] fields = desc.getFields(false);
        Object[] objVals = new Object[desc.getNumObjFields()];
        int numPrimFields = fields.length - objVals.length;
        for (int i = 0; i < objVals.length; i++) {
            ObjectStreamField f = fields[numPrimFields + i];
            objVals[i] = readObject0(f.isUnshared());
            if (f.getField() != null) {
                handles.markDependency(objHandle, passHandle);
            }
        }
        if (obj != null) {
            desc.setObjFieldValues(obj, objVals);
        }
        passHandle = objHandle;
    }

    /**
     * Reads in and returns IOException that caused serialization to abort.
     * All stream state is discarded prior to reading in fatal exception.  Sets
     * passHandle to fatal exception's handle.
     */
    private IOException readFatalException() throws IOException {
        if (bin.readByte() != TC_EXCEPTION) {
            throw new InternalError();
        }
        clear();
        return (IOException) readObject0(false);
    }

    /**
     * If recursion depth is 0, clears internal data structures; otherwise,
     * throws a StreamCorruptedException.  This method is called when a
     * TC_RESET typecode is encountered.
     */
    private void handleReset() throws StreamCorruptedException {
        if (depth > 0) {
            throw new StreamCorruptedException(
                "unexpected reset; recursion depth: " + depth);
        }
        clear();
    }

    /**
     * Converts specified span of bytes into float values.
     */
    // REMIND: remove once hotspot inlines Float.intBitsToFloat
    private static native void bytesToFloats(byte[] src, int srcpos,
                                             float[] dst, int dstpos,
                                             int nfloats);

    /**
     * Converts specified span of bytes into double values.
     */
    // REMIND: remove once hotspot inlines Double.longBitsToDouble
    private static native void bytesToDoubles(byte[] src, int srcpos,
                                              double[] dst, int dstpos,
                                              int ndoubles);

    /**
     * Returns the first non-null class loader (not counting class loaders of
     * generated reflection implementation classes) up the execution stack, or
     * null if only code from the null class loader is on the stack.  This
     * method is also called via reflection by the following RMI-IIOP class:
     *
     *     com.sun.corba.se.internal.util.JDKClassLoader
     *
     * This method should not be removed or its signature changed without
     * corresponding modifications to the above class.
     */
    private static ClassLoader latestUserDefinedLoader() {
        return sun.misc.VM.latestUserDefinedLoader();
    }

    /**
     * Default GetField implementation.
     */
    private class GetFieldImpl extends GetField {

        /** class descriptor describing serializable fields */
        private final ObjectStreamClass desc;
        /** primitive field values */
        private final byte[] primVals;
        /** object field values */
        private final Object[] objVals;
        /** object field value handles */
        private final int[] objHandles;

        /**
         * Creates GetFieldImpl object for reading fields defined in given
         * class descriptor.
         */
        GetFieldImpl(ObjectStreamClass desc) {
            this.desc = desc;
            primVals = new byte[desc.getPrimDataSize()];
            objVals = new Object[desc.getNumObjFields()];
            objHandles = new int[objVals.length];
        }

        public ObjectStreamClass getObjectStreamClass() {
            return desc;
        }

        public boolean defaulted(String name) throws IOException {
            return (getFieldOffset(name, null) < 0);
        }

        public boolean get(String name, boolean val) throws IOException {
            int off = getFieldOffset(name, Boolean.TYPE);
            return (off >= 0) ? Bits.getBoolean(primVals, off) : val;
        }

        public byte get(String name, byte val) throws IOException {
            int off = getFieldOffset(name, Byte.TYPE);
            return (off >= 0) ? primVals[off] : val;
        }

        public char get(String name, char val) throws IOException {
            int off = getFieldOffset(name, Character.TYPE);
            return (off >= 0) ? Bits.getChar(primVals, off) : val;
        }

        public short get(String name, short val) throws IOException {
            int off = getFieldOffset(name, Short.TYPE);
            return (off >= 0) ? Bits.getShort(primVals, off) : val;
        }

        public int get(String name, int val) throws IOException {
            int off = getFieldOffset(name, Integer.TYPE);
            return (off >= 0) ? Bits.getInt(primVals, off) : val;
        }

        public float get(String name, float val) throws IOException {
            int off = getFieldOffset(name, Float.TYPE);
            return (off >= 0) ? Bits.getFloat(primVals, off) : val;
        }

        public long get(String name, long val) throws IOException {
            int off = getFieldOffset(name, Long.TYPE);
            return (off >= 0) ? Bits.getLong(primVals, off) : val;
        }

        public double get(String name, double val) throws IOException {
            int off = getFieldOffset(name, Double.TYPE);
            return (off >= 0) ? Bits.getDouble(primVals, off) : val;
        }

        public Object get(String name, Object val) throws IOException {
            int off = getFieldOffset(name, Object.class);
            if (off >= 0) {
                int objHandle = objHandles[off];
                handles.markDependency(passHandle, objHandle);
                return (handles.lookupException(objHandle) == null) ?
                    objVals[off] : null;
            } else {
                return val;
            }
        }

        /**
         * Reads primitive and object field values from stream.
         */
        void readFields() throws IOException {
            bin.readFully(primVals, 0, primVals.length, false);

            int oldHandle = passHandle;
            ObjectStreamField[] fields = desc.getFields(false);
            int numPrimFields = fields.length - objVals.length;
            for (int i = 0; i < objVals.length; i++) {
                objVals[i] =
                    readObject0(fields[numPrimFields + i].isUnshared());
                objHandles[i] = passHandle;
            }
            passHandle = oldHandle;
        }

        /**
         * Returns offset of field with given name and type.  A specified type
         * of null matches all types, Object.class matches all non-primitive
         * types, and any other non-null type matches assignable types only.
         * If no matching field is found in the (incoming) class
         * descriptor but a matching field is present in the associated local
         * class descriptor, returns -1.  Throws IllegalArgumentException if
         * neither incoming nor local class descriptor contains a match.
         */
        private int getFieldOffset(String name, Class<?> type) {
            ObjectStreamField field = desc.getField(name, type);
            if (field != null) {
                return field.getOffset();
            } else if (desc.getLocalDesc().getField(name, type) != null) {
                return -1;
            } else {
                throw new IllegalArgumentException("no such field " + name +
                                                   " with type " + type);
            }
        }
    }

    /**
     * Prioritized list of callbacks to be performed once object graph has been
     * completely deserialized.
     */
    private static class ValidationList {

        private static class Callback {
            final ObjectInputValidation obj;
            final int priority;
            Callback next;
            final AccessControlContext acc;

            Callback(ObjectInputValidation obj, int priority, Callback next,
                AccessControlContext acc)
            {
                this.obj = obj;
                this.priority = priority;
                this.next = next;
                this.acc = acc;
            }
        }

        /** linked list of callbacks */
        private Callback list;

        /**
         * Creates new (empty) ValidationList.
         */
        ValidationList() {
        }

        /**
         * Registers callback.  Throws InvalidObjectException if callback
         * object is null.
         */
        void register(ObjectInputValidation obj, int priority)
            throws InvalidObjectException
        {
            if (obj == null) {
                throw new InvalidObjectException("null callback");
            }

            Callback prev = null, cur = list;
            while (cur != null && priority < cur.priority) {
                prev = cur;
                cur = cur.next;
            }
            AccessControlContext acc = AccessController.getContext();
            if (prev != null) {
                prev.next = new Callback(obj, priority, cur, acc);
            } else {
                list = new Callback(obj, priority, list, acc);
            }
        }

        /**
         * Invokes all registered callbacks and clears the callback list.
         * Callbacks with higher priorities are called first; those with equal
         * priorities may be called in any order.  If any of the callbacks
         * throws an InvalidObjectException, the callback process is terminated
         * and the exception propagated upwards.
         */
        void doCallbacks() throws InvalidObjectException {
            try {
                while (list != null) {
                    AccessController.doPrivileged(
                        new PrivilegedExceptionAction<Void>()
                    {
                        public Void run() throws InvalidObjectException {
                            list.obj.validateObject();
                            return null;
                        }
                    }, list.acc);
                    list = list.next;
                }
            } catch (PrivilegedActionException ex) {
                list = null;
                throw (InvalidObjectException) ex.getException();
            }
        }

        /**
         * Resets the callback list to its initial (empty) state.
         */
        public void clear() {
            list = null;
        }
    }

    /**
     * Hold a snapshot of values to be passed to an ObjectInputFilter.
     */
    static class FilterValues implements ObjectInputFilter.FilterInfo {
        final Class<?> clazz;
        final long arrayLength;
        final long totalObjectRefs;
        final long depth;
        final long streamBytes;

        public FilterValues(Class<?> clazz, long arrayLength, long totalObjectRefs,
                            long depth, long streamBytes) {
            this.clazz = clazz;
            this.arrayLength = arrayLength;
            this.totalObjectRefs = totalObjectRefs;
            this.depth = depth;
            this.streamBytes = streamBytes;
        }

        @Override
        public Class<?> serialClass() {
            return clazz;
        }

        @Override
        public long arrayLength() {
            return arrayLength;
        }

        @Override
        public long references() {
            return totalObjectRefs;
        }

        @Override
        public long depth() {
            return depth;
        }

        @Override
        public long streamBytes() {
            return streamBytes;
        }
    }

    /**
     * Input stream supporting single-byte peek operations.
     */
    private static class PeekInputStream extends InputStream {

        /** underlying stream */
        private final InputStream in;
        /** peeked byte */
        private int peekb = -1;
        /** total bytes read from the stream */
        private long totalBytesRead = 0;

        /**
         * Creates new PeekInputStream on top of given underlying stream.
         */
        PeekInputStream(InputStream in) {
            this.in = in;
        }

        /**
         * Peeks at next byte value in stream.  Similar to read(), except
         * that it does not consume the read value.
         */
        int peek() throws IOException {
            if (peekb >= 0) {
                return peekb;
            }
            peekb = in.read();
            totalBytesRead += peekb >= 0 ? 1 : 0;
            return peekb;
        }

        public int read() throws IOException {
            if (peekb >= 0) {
                int v = peekb;
                peekb = -1;
                return v;
            } else {
                int nbytes = in.read();
                totalBytesRead += nbytes >= 0 ? 1 : 0;
                return nbytes;
            }
        }

        public int read(byte[] b, int off, int len) throws IOException {
            int nbytes;
            if (len == 0) {
                return 0;
            } else if (peekb < 0) {
                nbytes = in.read(b, off, len);
                totalBytesRead += nbytes >= 0 ? nbytes : 0;
                return nbytes;
            } else {
                b[off++] = (byte) peekb;
                len--;
                peekb = -1;
                nbytes = in.read(b, off, len);
                totalBytesRead += nbytes >= 0 ? nbytes : 0;
                return (nbytes >= 0) ? (nbytes + 1) : 1;
            }
        }

        void readFully(byte[] b, int off, int len) throws IOException {
            int n = 0;
            while (n < len) {
                int count = read(b, off + n, len - n);
                if (count < 0) {
                    throw new EOFException();
                }
                n += count;
            }
        }

        public long skip(long n) throws IOException {
            if (n <= 0) {
                return 0;
            }
            int skipped = 0;
            if (peekb >= 0) {
                peekb = -1;
                skipped++;
                n--;
            }
            n = skipped + in.skip(n);
            totalBytesRead += n;
            return n;
        }

        public int available() throws IOException {
            return in.available() + ((peekb >= 0) ? 1 : 0);
        }

        public void close() throws IOException {
            in.close();
        }

        public long getBytesRead() {
            return totalBytesRead;
        }
    }

    /**
     * Input stream with two modes: in default mode, inputs data written in the
     * same format as DataOutputStream; in "block data" mode, inputs data
     * bracketed by block data markers (see object serialization specification
     * for details).  Buffering depends on block data mode: when in default
     * mode, no data is buffered in advance; when in block data mode, all data
     * for the current data block is read in at once (and buffered).
     */
    private class BlockDataInputStream
        extends InputStream implements DataInput
    {
        /** maximum data block length */
        private static final int MAX_BLOCK_SIZE = 1024;
        /** maximum data block header length */
        private static final int MAX_HEADER_SIZE = 5;
        /** (tunable) length of char buffer (for reading strings) */
        private static final int CHAR_BUF_SIZE = 256;
        /** readBlockHeader() return value indicating header read may block */
        private static final int HEADER_BLOCKED = -2;

        /** buffer for reading general/block data */
        private final byte[] buf = new byte[MAX_BLOCK_SIZE];
        /** buffer for reading block data headers */
        private final byte[] hbuf = new byte[MAX_HEADER_SIZE];
        /** char buffer for fast string reads */
        private final char[] cbuf = new char[CHAR_BUF_SIZE];

        /** block data mode */
        private boolean blkmode = false;

        // block data state fields; values meaningful only when blkmode true
        /** current offset into buf */
        private int pos = 0;
        /** end offset of valid data in buf, or -1 if no more block data */
        private int end = -1;
        /** number of bytes in current block yet to be read from stream */
        private int unread = 0;

        /** underlying stream (wrapped in peekable filter stream) */
        private final PeekInputStream in;
        /** loopback stream (for data reads that span data blocks) */
        private final DataInputStream din;

        /**
         * Creates new BlockDataInputStream on top of given underlying stream.
         * Block data mode is turned off by default.
         */
        BlockDataInputStream(InputStream in) {
            this.in = new PeekInputStream(in);
            din = new DataInputStream(this);
        }

        /**
         * Sets block data mode to the given mode (true == on, false == off)
         * and returns the previous mode value.  If the new mode is the same as
         * the old mode, no action is taken.  Throws IllegalStateException if
         * block data mode is being switched from on to off while unconsumed
         * block data is still present in the stream.
         */
        boolean setBlockDataMode(boolean newmode) throws IOException {
            if (blkmode == newmode) {
                return blkmode;
            }
            if (newmode) {
                pos = 0;
                end = 0;
                unread = 0;
            } else if (pos < end) {
                throw new IllegalStateException("unread block data");
            }
            blkmode = newmode;
            return !blkmode;
        }

        /**
         * Returns true if the stream is currently in block data mode, false
         * otherwise.
         */
        boolean getBlockDataMode() {
            return blkmode;
        }

        /**
         * If in block data mode, skips to the end of the current group of data
         * blocks (but does not unset block data mode).  If not in block data
         * mode, throws an IllegalStateException.
         */
        void skipBlockData() throws IOException {
            if (!blkmode) {
                throw new IllegalStateException("not in block data mode");
            }
            while (end >= 0) {
                refill();
            }
        }

        /**
         * Attempts to read in the next block data header (if any).  If
         * canBlock is false and a full header cannot be read without possibly
         * blocking, returns HEADER_BLOCKED, else if the next element in the
         * stream is a block data header, returns the block data length
         * specified by the header, else returns -1.
         */
        private int readBlockHeader(boolean canBlock) throws IOException {
            if (defaultDataEnd) {
                /*
                 * Fix for 4360508: stream is currently at the end of a field
                 * value block written via default serialization; since there
                 * is no terminating TC_ENDBLOCKDATA tag, simulate
                 * end-of-custom-data behavior explicitly.
                 */
                return -1;
            }
            try {
                for (;;) {
                    int avail = canBlock ? Integer.MAX_VALUE : in.available();
                    if (avail == 0) {
                        return HEADER_BLOCKED;
                    }

                    int tc = in.peek();
                    switch (tc) {
                        case TC_BLOCKDATA:
                            if (avail < 2) {
                                return HEADER_BLOCKED;
                            }
                            in.readFully(hbuf, 0, 2);
                            return hbuf[1] & 0xFF;

                        case TC_BLOCKDATALONG:
                            if (avail < 5) {
                                return HEADER_BLOCKED;
                            }
                            in.readFully(hbuf, 0, 5);
                            int len = Bits.getInt(hbuf, 1);
                            if (len < 0) {
                                throw new StreamCorruptedException(
                                    "illegal block data header length: " +
                                    len);
                            }
                            return len;

                        /*
                         * TC_RESETs may occur in between data blocks.
                         * Unfortunately, this case must be parsed at a lower
                         * level than other typecodes, since primitive data
                         * reads may span data blocks separated by a TC_RESET.
                         */
                        case TC_RESET:
                            in.read();
                            handleReset();
                            break;

                        default:
                            if (tc >= 0 && (tc < TC_BASE || tc > TC_MAX)) {
                                throw new StreamCorruptedException(
                                    String.format("invalid type code: %02X",
                                    tc));
                            }
                            return -1;
                    }
                }
            } catch (EOFException ex) {
                throw new StreamCorruptedException(
                    "unexpected EOF while reading block data header");
            }
        }

        /**
         * Refills internal buffer buf with block data.  Any data in buf at the
         * time of the call is considered consumed.  Sets the pos, end, and
         * unread fields to reflect the new amount of available block data; if
         * the next element in the stream is not a data block, sets pos and
         * unread to 0 and end to -1.
         */
        private void refill() throws IOException {
            try {
                do {
                    pos = 0;
                    if (unread > 0) {
                        int n =
                            in.read(buf, 0, Math.min(unread, MAX_BLOCK_SIZE));
                        if (n >= 0) {
                            end = n;
                            unread -= n;
                        } else {
                            throw new StreamCorruptedException(
                                "unexpected EOF in middle of data block");
                        }
                    } else {
                        int n = readBlockHeader(true);
                        if (n >= 0) {
                            end = 0;
                            unread = n;
                        } else {
                            end = -1;
                            unread = 0;
                        }
                    }
                } while (pos == end);
            } catch (IOException ex) {
                pos = 0;
                end = -1;
                unread = 0;
                throw ex;
            }
        }

        /**
         * If in block data mode, returns the number of unconsumed bytes
         * remaining in the current data block.  If not in block data mode,
         * throws an IllegalStateException.
         */
        int currentBlockRemaining() {
            if (blkmode) {
                return (end >= 0) ? (end - pos) + unread : 0;
            } else {
                throw new IllegalStateException();
            }
        }

        /**
         * Peeks at (but does not consume) and returns the next byte value in
         * the stream, or -1 if the end of the stream/block data (if in block
         * data mode) has been reached.
         */
        int peek() throws IOException {
            if (blkmode) {
                if (pos == end) {
                    refill();
                }
                return (end >= 0) ? (buf[pos] & 0xFF) : -1;
            } else {
                return in.peek();
            }
        }

        /**
         * Peeks at (but does not consume) and returns the next byte value in
         * the stream, or throws EOFException if end of stream/block data has
         * been reached.
         */
        byte peekByte() throws IOException {
            int val = peek();
            if (val < 0) {
                throw new EOFException();
            }
            return (byte) val;
        }


        /* ----------------- generic input stream methods ------------------ */
        /*
         * The following methods are equivalent to their counterparts in
         * InputStream, except that they interpret data block boundaries and
         * read the requested data from within data blocks when in block data
         * mode.
         */

        public int read() throws IOException {
            if (blkmode) {
                if (pos == end) {
                    refill();
                }
                return (end >= 0) ? (buf[pos++] & 0xFF) : -1;
            } else {
                return in.read();
            }
        }

        public int read(byte[] b, int off, int len) throws IOException {
            return read(b, off, len, false);
        }

        public long skip(long len) throws IOException {
            long remain = len;
            while (remain > 0) {
                if (blkmode) {
                    if (pos == end) {
                        refill();
                    }
                    if (end < 0) {
                        break;
                    }
                    int nread = (int) Math.min(remain, end - pos);
                    remain -= nread;
                    pos += nread;
                } else {
                    int nread = (int) Math.min(remain, MAX_BLOCK_SIZE);
                    if ((nread = in.read(buf, 0, nread)) < 0) {
                        break;
                    }
                    remain -= nread;
                }
            }
            return len - remain;
        }

        public int available() throws IOException {
            if (blkmode) {
                if ((pos == end) && (unread == 0)) {
                    int n;
                    while ((n = readBlockHeader(false)) == 0) ;
                    switch (n) {
                        case HEADER_BLOCKED:
                            break;

                        case -1:
                            pos = 0;
                            end = -1;
                            break;

                        default:
                            pos = 0;
                            end = 0;
                            unread = n;
                            break;
                    }
                }
                // avoid unnecessary call to in.available() if possible
                int unreadAvail = (unread > 0) ?
                    Math.min(in.available(), unread) : 0;
                return (end >= 0) ? (end - pos) + unreadAvail : 0;
            } else {
                return in.available();
            }
        }

        public void close() throws IOException {
            if (blkmode) {
                pos = 0;
                end = -1;
                unread = 0;
            }
            in.close();
        }

        /**
         * Attempts to read len bytes into byte array b at offset off.  Returns
         * the number of bytes read, or -1 if the end of stream/block data has
         * been reached.  If copy is true, reads values into an intermediate
         * buffer before copying them to b (to avoid exposing a reference to
         * b).
         */
        int read(byte[] b, int off, int len, boolean copy) throws IOException {
            if (len == 0) {
                return 0;
            } else if (blkmode) {
                if (pos == end) {
                    refill();
                }
                if (end < 0) {
                    return -1;
                }
                int nread = Math.min(len, end - pos);
                System.arraycopy(buf, pos, b, off, nread);
                pos += nread;
                return nread;
            } else if (copy) {
                int nread = in.read(buf, 0, Math.min(len, MAX_BLOCK_SIZE));
                if (nread > 0) {
                    System.arraycopy(buf, 0, b, off, nread);
                }
                return nread;
            } else {
                return in.read(b, off, len);
            }
        }

        /* ----------------- primitive data input methods ------------------ */
        /*
         * The following methods are equivalent to their counterparts in
         * DataInputStream, except that they interpret data block boundaries
         * and read the requested data from within data blocks when in block
         * data mode.
         */

        public void readFully(byte[] b) throws IOException {
            readFully(b, 0, b.length, false);
        }

        public void readFully(byte[] b, int off, int len) throws IOException {
            readFully(b, off, len, false);
        }

        public void readFully(byte[] b, int off, int len, boolean copy)
            throws IOException
        {
            while (len > 0) {
                int n = read(b, off, len, copy);
                if (n < 0) {
                    throw new EOFException();
                }
                off += n;
                len -= n;
            }
        }

        public int skipBytes(int n) throws IOException {
            return din.skipBytes(n);
        }

        public boolean readBoolean() throws IOException {
            int v = read();
            if (v < 0) {
                throw new EOFException();
            }
            return (v != 0);
        }

        public byte readByte() throws IOException {
            int v = read();
            if (v < 0) {
                throw new EOFException();
            }
            return (byte) v;
        }

        public int readUnsignedByte() throws IOException {
            int v = read();
            if (v < 0) {
                throw new EOFException();
            }
            return v;
        }

        public char readChar() throws IOException {
            if (!blkmode) {
                pos = 0;
                in.readFully(buf, 0, 2);
            } else if (end - pos < 2) {
                return din.readChar();
            }
            char v = Bits.getChar(buf, pos);
            pos += 2;
            return v;
        }

        public short readShort() throws IOException {
            if (!blkmode) {
                pos = 0;
                in.readFully(buf, 0, 2);
            } else if (end - pos < 2) {
                return din.readShort();
            }
            short v = Bits.getShort(buf, pos);
            pos += 2;
            return v;
        }

        public int readUnsignedShort() throws IOException {
            if (!blkmode) {
                pos = 0;
                in.readFully(buf, 0, 2);
            } else if (end - pos < 2) {
                return din.readUnsignedShort();
            }
            int v = Bits.getShort(buf, pos) & 0xFFFF;
            pos += 2;
            return v;
        }

        public int readInt() throws IOException {
            if (!blkmode) {
                pos = 0;
                in.readFully(buf, 0, 4);
            } else if (end - pos < 4) {
                return din.readInt();
            }
            int v = Bits.getInt(buf, pos);
            pos += 4;
            return v;
        }

        public float readFloat() throws IOException {
            if (!blkmode) {
                pos = 0;
                in.readFully(buf, 0, 4);
            } else if (end - pos < 4) {
                return din.readFloat();
            }
            float v = Bits.getFloat(buf, pos);
            pos += 4;
            return v;
        }

        public long readLong() throws IOException {
            if (!blkmode) {
                pos = 0;
                in.readFully(buf, 0, 8);
            } else if (end - pos < 8) {
                return din.readLong();
            }
            long v = Bits.getLong(buf, pos);
            pos += 8;
            return v;
        }

        public double readDouble() throws IOException {
            if (!blkmode) {
                pos = 0;
                in.readFully(buf, 0, 8);
            } else if (end - pos < 8) {
                return din.readDouble();
            }
            double v = Bits.getDouble(buf, pos);
            pos += 8;
            return v;
        }

        public String readUTF() throws IOException {
            return readUTFBody(readUnsignedShort());
        }

        @SuppressWarnings("deprecation")
        public String readLine() throws IOException {
            return din.readLine();      // deprecated, not worth optimizing
        }

        /* -------------- primitive data array input methods --------------- */
        /*
         * The following methods read in spans of primitive data values.
         * Though equivalent to calling the corresponding primitive read
         * methods repeatedly, these methods are optimized for reading groups
         * of primitive data values more efficiently.
         */

        void readBooleans(boolean[] v, int off, int len) throws IOException {
            int stop, endoff = off + len;
            while (off < endoff) {
                if (!blkmode) {
                    int span = Math.min(endoff - off, MAX_BLOCK_SIZE);
                    in.readFully(buf, 0, span);
                    stop = off + span;
                    pos = 0;
                } else if (end - pos < 1) {
                    v[off++] = din.readBoolean();
                    continue;
                } else {
                    stop = Math.min(endoff, off + end - pos);
                }

                while (off < stop) {
                    v[off++] = Bits.getBoolean(buf, pos++);
                }
            }
        }

        void readChars(char[] v, int off, int len) throws IOException {
            int stop, endoff = off + len;
            while (off < endoff) {
                if (!blkmode) {
                    int span = Math.min(endoff - off, MAX_BLOCK_SIZE >> 1);
                    in.readFully(buf, 0, span << 1);
                    stop = off + span;
                    pos = 0;
                } else if (end - pos < 2) {
                    v[off++] = din.readChar();
                    continue;
                } else {
                    stop = Math.min(endoff, off + ((end - pos) >> 1));
                }

                while (off < stop) {
                    v[off++] = Bits.getChar(buf, pos);
                    pos += 2;
                }
            }
        }

        void readShorts(short[] v, int off, int len) throws IOException {
            int stop, endoff = off + len;
            while (off < endoff) {
                if (!blkmode) {
                    int span = Math.min(endoff - off, MAX_BLOCK_SIZE >> 1);
                    in.readFully(buf, 0, span << 1);
                    stop = off + span;
                    pos = 0;
                } else if (end - pos < 2) {
                    v[off++] = din.readShort();
                    continue;
                } else {
                    stop = Math.min(endoff, off + ((end - pos) >> 1));
                }

                while (off < stop) {
                    v[off++] = Bits.getShort(buf, pos);
                    pos += 2;
                }
            }
        }

        void readInts(int[] v, int off, int len) throws IOException {
            int stop, endoff = off + len;
            while (off < endoff) {
                if (!blkmode) {
                    int span = Math.min(endoff - off, MAX_BLOCK_SIZE >> 2);
                    in.readFully(buf, 0, span << 2);
                    stop = off + span;
                    pos = 0;
                } else if (end - pos < 4) {
                    v[off++] = din.readInt();
                    continue;
                } else {
                    stop = Math.min(endoff, off + ((end - pos) >> 2));
                }

                while (off < stop) {
                    v[off++] = Bits.getInt(buf, pos);
                    pos += 4;
                }
            }
        }

        void readFloats(float[] v, int off, int len) throws IOException {
            int span, endoff = off + len;
            while (off < endoff) {
                if (!blkmode) {
                    span = Math.min(endoff - off, MAX_BLOCK_SIZE >> 2);
                    in.readFully(buf, 0, span << 2);
                    pos = 0;
                } else if (end - pos < 4) {
                    v[off++] = din.readFloat();
                    continue;
                } else {
                    span = Math.min(endoff - off, ((end - pos) >> 2));
                }

                bytesToFloats(buf, pos, v, off, span);
                off += span;
                pos += span << 2;
            }
        }

        void readLongs(long[] v, int off, int len) throws IOException {
            int stop, endoff = off + len;
            while (off < endoff) {
                if (!blkmode) {
                    int span = Math.min(endoff - off, MAX_BLOCK_SIZE >> 3);
                    in.readFully(buf, 0, span << 3);
                    stop = off + span;
                    pos = 0;
                } else if (end - pos < 8) {
                    v[off++] = din.readLong();
                    continue;
                } else {
                    stop = Math.min(endoff, off + ((end - pos) >> 3));
                }

                while (off < stop) {
                    v[off++] = Bits.getLong(buf, pos);
                    pos += 8;
                }
            }
        }

        void readDoubles(double[] v, int off, int len) throws IOException {
            int span, endoff = off + len;
            while (off < endoff) {
                if (!blkmode) {
                    span = Math.min(endoff - off, MAX_BLOCK_SIZE >> 3);
                    in.readFully(buf, 0, span << 3);
                    pos = 0;
                } else if (end - pos < 8) {
                    v[off++] = din.readDouble();
                    continue;
                } else {
                    span = Math.min(endoff - off, ((end - pos) >> 3));
                }

                bytesToDoubles(buf, pos, v, off, span);
                off += span;
                pos += span << 3;
            }
        }

        /**
         * Reads in string written in "long" UTF format.  "Long" UTF format is
         * identical to standard UTF, except that it uses an 8 byte header
         * (instead of the standard 2 bytes) to convey the UTF encoding length.
         */
        String readLongUTF() throws IOException {
            return readUTFBody(readLong());
        }

        /**
         * Reads in the "body" (i.e., the UTF representation minus the 2-byte
         * or 8-byte length header) of a UTF encoding, which occupies the next
         * utflen bytes.
         */
        private String readUTFBody(long utflen) throws IOException {
            StringBuilder sbuf = new StringBuilder();
            if (!blkmode) {
                end = pos = 0;
            }

            while (utflen > 0) {
                int avail = end - pos;
                if (avail >= 3 || (long) avail == utflen) {
                    utflen -= readUTFSpan(sbuf, utflen);
                } else {
                    if (blkmode) {
                        // near block boundary, read one byte at a time
                        utflen -= readUTFChar(sbuf, utflen);
                    } else {
                        // shift and refill buffer manually
                        if (avail > 0) {
                            System.arraycopy(buf, pos, buf, 0, avail);
                        }
                        pos = 0;
                        end = (int) Math.min(MAX_BLOCK_SIZE, utflen);
                        in.readFully(buf, avail, end - avail);
                    }
                }
            }

            return sbuf.toString();
        }

        /**
         * Reads span of UTF-encoded characters out of internal buffer
         * (starting at offset pos and ending at or before offset end),
         * consuming no more than utflen bytes.  Appends read characters to
         * sbuf.  Returns the number of bytes consumed.
         */
        private long readUTFSpan(StringBuilder sbuf, long utflen)
            throws IOException
        {
            int cpos = 0;
            int start = pos;
            int avail = Math.min(end - pos, CHAR_BUF_SIZE);
            // stop short of last char unless all of utf bytes in buffer
            int stop = pos + ((utflen > avail) ? avail - 2 : (int) utflen);
            boolean outOfBounds = false;

            try {
                while (pos < stop) {
                    int b1, b2, b3;
                    b1 = buf[pos++] & 0xFF;
                    switch (b1 >> 4) {
                        case 0:
                        case 1:
                        case 2:
                        case 3:
                        case 4:
                        case 5:
                        case 6:
                        case 7:   // 1 byte format: 0xxxxxxx
                            cbuf[cpos++] = (char) b1;
                            break;

                        case 12:
                        case 13:  // 2 byte format: 110xxxxx 10xxxxxx
                            b2 = buf[pos++];
                            if ((b2 & 0xC0) != 0x80) {
                                throw new UTFDataFormatException();
                            }
                            cbuf[cpos++] = (char) (((b1 & 0x1F) << 6) |
                                                   ((b2 & 0x3F) << 0));
                            break;

                        case 14:  // 3 byte format: 1110xxxx 10xxxxxx 10xxxxxx
                            b3 = buf[pos + 1];
                            b2 = buf[pos + 0];
                            pos += 2;
                            if ((b2 & 0xC0) != 0x80 || (b3 & 0xC0) != 0x80) {
                                throw new UTFDataFormatException();
                            }
                            cbuf[cpos++] = (char) (((b1 & 0x0F) << 12) |
                                                   ((b2 & 0x3F) << 6) |
                                                   ((b3 & 0x3F) << 0));
                            break;

                        default:  // 10xx xxxx, 1111 xxxx
                            throw new UTFDataFormatException();
                    }
                }
            } catch (ArrayIndexOutOfBoundsException ex) {
                outOfBounds = true;
            } finally {
                if (outOfBounds || (pos - start) > utflen) {
                    /*
                     * Fix for 4450867: if a malformed utf char causes the
                     * conversion loop to scan past the expected end of the utf
                     * string, only consume the expected number of utf bytes.
                     */
                    pos = start + (int) utflen;
                    throw new UTFDataFormatException();
                }
            }

            sbuf.append(cbuf, 0, cpos);
            return pos - start;
        }

        /**
         * Reads in single UTF-encoded character one byte at a time, appends
         * the character to sbuf, and returns the number of bytes consumed.
         * This method is used when reading in UTF strings written in block
         * data mode to handle UTF-encoded characters which (potentially)
         * straddle block-data boundaries.
         */
        private int readUTFChar(StringBuilder sbuf, long utflen)
            throws IOException
        {
            int b1, b2, b3;
            b1 = readByte() & 0xFF;
            switch (b1 >> 4) {
                case 0:
                case 1:
                case 2:
                case 3:
                case 4:
                case 5:
                case 6:
                case 7:     // 1 byte format: 0xxxxxxx
                    sbuf.append((char) b1);
                    return 1;

                case 12:
                case 13:    // 2 byte format: 110xxxxx 10xxxxxx
                    if (utflen < 2) {
                        throw new UTFDataFormatException();
                    }
                    b2 = readByte();
                    if ((b2 & 0xC0) != 0x80) {
                        throw new UTFDataFormatException();
                    }
                    sbuf.append((char) (((b1 & 0x1F) << 6) |
                                        ((b2 & 0x3F) << 0)));
                    return 2;

                case 14:    // 3 byte format: 1110xxxx 10xxxxxx 10xxxxxx
                    if (utflen < 3) {
                        if (utflen == 2) {
                            readByte();         // consume remaining byte
                        }
                        throw new UTFDataFormatException();
                    }
                    b2 = readByte();
                    b3 = readByte();
                    if ((b2 & 0xC0) != 0x80 || (b3 & 0xC0) != 0x80) {
                        throw new UTFDataFormatException();
                    }
                    sbuf.append((char) (((b1 & 0x0F) << 12) |
                                        ((b2 & 0x3F) << 6) |
                                        ((b3 & 0x3F) << 0)));
                    return 3;

                default:   // 10xx xxxx, 1111 xxxx
                    throw new UTFDataFormatException();
            }
        }

        /**
         * Returns the number of bytes read from the input stream.
         * @return the number of bytes read from the input stream
         */
        long getBytesRead() {
            return in.getBytesRead();
        }
    }

    /**
     * Unsynchronized table which tracks wire handle to object mappings, as
     * well as ClassNotFoundExceptions associated with deserialized objects.
     * This class implements an exception-propagation algorithm for
     * determining which objects should have ClassNotFoundExceptions associated
     * with them, taking into account cycles and discontinuities (e.g., skipped
     * fields) in the object graph.
     *
     * <p>General use of the table is as follows: during deserialization, a
     * given object is first assigned a handle by calling the assign method.
     * This method leaves the assigned handle in an "open" state, wherein
     * dependencies on the exception status of other handles can be registered
     * by calling the markDependency method, or an exception can be directly
     * associated with the handle by calling markException.  When a handle is
     * tagged with an exception, the HandleTable assumes responsibility for
     * propagating the exception to any other objects which depend
     * (transitively) on the exception-tagged object.
     *
     * <p>Once all exception information/dependencies for the handle have been
     * registered, the handle should be "closed" by calling the finish method
     * on it.  The act of finishing a handle allows the exception propagation
     * algorithm to aggressively prune dependency links, lessening the
     * performance/memory impact of exception tracking.
     *
     * <p>Note that the exception propagation algorithm used depends on handles
     * being assigned/finished in LIFO order; however, for simplicity as well
     * as memory conservation, it does not enforce this constraint.
     */
    // REMIND: add full description of exception propagation algorithm?
    private static class HandleTable {

        /* status codes indicating whether object has associated exception */
        private static final byte STATUS_OK = 1;
        private static final byte STATUS_UNKNOWN = 2;
        private static final byte STATUS_EXCEPTION = 3;

        /** array mapping handle -> object status */
        byte[] status;
        /** array mapping handle -> object/exception (depending on status) */
        Object[] entries;
        /** array mapping handle -> list of dependent handles (if any) */
        HandleList[] deps;
        /** lowest unresolved dependency */
        int lowDep = -1;
        /** number of handles in table */
        int size = 0;

        /**
         * Creates handle table with the given initial capacity.
         */
        HandleTable(int initialCapacity) {
            status = new byte[initialCapacity];
            entries = new Object[initialCapacity];
            deps = new HandleList[initialCapacity];
        }

        /**
         * Assigns next available handle to given object, and returns assigned
         * handle.  Once object has been completely deserialized (and all
         * dependencies on other objects identified), the handle should be
         * "closed" by passing it to finish().
         */
        int assign(Object obj) {
            if (size >= entries.length) {
                grow();
            }
            status[size] = STATUS_UNKNOWN;
            entries[size] = obj;
            return size++;
        }

        /**
         * Registers a dependency (in exception status) of one handle on
         * another.  The dependent handle must be "open" (i.e., assigned, but
         * not finished yet).  No action is taken if either dependent or target
         * handle is NULL_HANDLE.
         */
        void markDependency(int dependent, int target) {
            if (dependent == NULL_HANDLE || target == NULL_HANDLE) {
                return;
            }
            switch (status[dependent]) {

                case STATUS_UNKNOWN:
                    switch (status[target]) {
                        case STATUS_OK:
                            // ignore dependencies on objs with no exception
                            break;

                        case STATUS_EXCEPTION:
                            // eagerly propagate exception
                            markException(dependent,
                                (ClassNotFoundException) entries[target]);
                            break;

                        case STATUS_UNKNOWN:
                            // add to dependency list of target
                            if (deps[target] == null) {
                                deps[target] = new HandleList();
                            }
                            deps[target].add(dependent);

                            // remember lowest unresolved target seen
                            if (lowDep < 0 || lowDep > target) {
                                lowDep = target;
                            }
                            break;

                        default:
                            throw new InternalError();
                    }
                    break;

                case STATUS_EXCEPTION:
                    break;

                default:
                    throw new InternalError();
            }
        }

        /**
         * Associates a ClassNotFoundException (if one not already associated)
         * with the currently active handle and propagates it to other
         * referencing objects as appropriate.  The specified handle must be
         * "open" (i.e., assigned, but not finished yet).
         */
        void markException(int handle, ClassNotFoundException ex) {
            switch (status[handle]) {
                case STATUS_UNKNOWN:
                    status[handle] = STATUS_EXCEPTION;
                    entries[handle] = ex;

                    // propagate exception to dependents
                    HandleList dlist = deps[handle];
                    if (dlist != null) {
                        int ndeps = dlist.size();
                        for (int i = 0; i < ndeps; i++) {
                            markException(dlist.get(i), ex);
                        }
                        deps[handle] = null;
                    }
                    break;

                case STATUS_EXCEPTION:
                    break;

                default:
                    throw new InternalError();
            }
        }

        /**
         * Marks given handle as finished, meaning that no new dependencies
         * will be marked for handle.  Calls to the assign and finish methods
         * must occur in LIFO order.
         */
        void finish(int handle) {
            int end;
            if (lowDep < 0) {
                // no pending unknowns, only resolve current handle
                end = handle + 1;
            } else if (lowDep >= handle) {
                // pending unknowns now clearable, resolve all upward handles
                end = size;
                lowDep = -1;
            } else {
                // unresolved backrefs present, can't resolve anything yet
                return;
            }

            // change STATUS_UNKNOWN -> STATUS_OK in selected span of handles
            for (int i = handle; i < end; i++) {
                switch (status[i]) {
                    case STATUS_UNKNOWN:
                        status[i] = STATUS_OK;
                        deps[i] = null;
                        break;

                    case STATUS_OK:
                    case STATUS_EXCEPTION:
                        break;

                    default:
                        throw new InternalError();
                }
            }
        }

        /**
         * Assigns a new object to the given handle.  The object previously
         * associated with the handle is forgotten.  This method has no effect
         * if the given handle already has an exception associated with it.
         * This method may be called at any time after the handle is assigned.
         */
        void setObject(int handle, Object obj) {
            switch (status[handle]) {
                case STATUS_UNKNOWN:
                case STATUS_OK:
                    entries[handle] = obj;
                    break;

                case STATUS_EXCEPTION:
                    break;

                default:
                    throw new InternalError();
            }
        }

        /**
         * Looks up and returns object associated with the given handle.
         * Returns null if the given handle is NULL_HANDLE, or if it has an
         * associated ClassNotFoundException.
         */
        Object lookupObject(int handle) {
            return (handle != NULL_HANDLE &&
                    status[handle] != STATUS_EXCEPTION) ?
                entries[handle] : null;
        }

        /**
         * Looks up and returns ClassNotFoundException associated with the
         * given handle.  Returns null if the given handle is NULL_HANDLE, or
         * if there is no ClassNotFoundException associated with the handle.
         */
        ClassNotFoundException lookupException(int handle) {
            return (handle != NULL_HANDLE &&
                    status[handle] == STATUS_EXCEPTION) ?
                (ClassNotFoundException) entries[handle] : null;
        }

        /**
         * Resets table to its initial state.
         */
        void clear() {
            Arrays.fill(status, 0, size, (byte) 0);
            Arrays.fill(entries, 0, size, null);
            Arrays.fill(deps, 0, size, null);
            lowDep = -1;
            size = 0;
        }

        /**
         * Returns number of handles registered in table.
         */
        int size() {
            return size;
        }

        /**
         * Expands capacity of internal arrays.
         */
        private void grow() {
            int newCapacity = (entries.length << 1) + 1;

            byte[] newStatus = new byte[newCapacity];
            Object[] newEntries = new Object[newCapacity];
            HandleList[] newDeps = new HandleList[newCapacity];

            System.arraycopy(status, 0, newStatus, 0, size);
            System.arraycopy(entries, 0, newEntries, 0, size);
            System.arraycopy(deps, 0, newDeps, 0, size);

            status = newStatus;
            entries = newEntries;
            deps = newDeps;
        }

        /**
         * Simple growable list of (integer) handles.
         */
        private static class HandleList {
            private int[] list = new int[4];
            private int size = 0;

            public HandleList() {
            }

            public void add(int handle) {
                if (size >= list.length) {
                    int[] newList = new int[list.length << 1];
                    System.arraycopy(list, 0, newList, 0, list.length);
                    list = newList;
                }
                list[size++] = handle;
            }

            public int get(int index) {
                if (index >= size) {
                    throw new ArrayIndexOutOfBoundsException();
                }
                return list[index];
            }

            public int size() {
                return size;
            }
        }
    }

    /**
     * Method for cloning arrays in case of using unsharing reading
     */
    private static Object cloneArray(Object array) {
        if (array instanceof Object[]) {
            return ((Object[]) array).clone();
        } else if (array instanceof boolean[]) {
            return ((boolean[]) array).clone();
        } else if (array instanceof byte[]) {
            return ((byte[]) array).clone();
        } else if (array instanceof char[]) {
            return ((char[]) array).clone();
        } else if (array instanceof double[]) {
            return ((double[]) array).clone();
        } else if (array instanceof float[]) {
            return ((float[]) array).clone();
        } else if (array instanceof int[]) {
            return ((int[]) array).clone();
        } else if (array instanceof long[]) {
            return ((long[]) array).clone();
        } else if (array instanceof short[]) {
            return ((short[]) array).clone();
        } else {
            throw new AssertionError();
        }
    }

    private void validateDescriptor(ObjectStreamClass descriptor) {
        ObjectStreamClassValidator validating = validator;
        if (validating != null) {
            validating.validateDescriptor(descriptor);
        }
    }

    // controlled access to ObjectStreamClassValidator
    private volatile ObjectStreamClassValidator validator;

    private static void setValidator(ObjectInputStream ois, ObjectStreamClassValidator validator) {
        ois.validator = validator;
    }
    static {
        SharedSecrets.setJavaObjectInputStreamAccess(ObjectInputStream::setValidator);
    }
}<|MERGE_RESOLUTION|>--- conflicted
+++ resolved
@@ -43,15 +43,9 @@
 
 import static java.io.ObjectStreamClass.processQueue;
 
-<<<<<<< HEAD
-import sun.misc.ObjectInputFilter;
-import sun.misc.ObjectStreamClassValidator;
-import sun.misc.SharedSecrets;
-=======
 import sun.misc.SharedSecrets;
 import sun.misc.ObjectInputFilter;
 import sun.misc.ObjectStreamClassValidator;
->>>>>>> 6900eba4
 import sun.reflect.misc.ReflectUtil;
 import sun.misc.JavaOISAccess;
 import sun.util.logging.PlatformLogger;
@@ -260,15 +254,12 @@
             public ObjectInputFilter getObjectInputFilter(ObjectInputStream stream) {
                 return stream.getInternalObjectInputFilter();
             }
-<<<<<<< HEAD
-=======
 
             public void checkArray(ObjectInputStream stream, Class<?> arrayType, int arrayLength)
                 throws InvalidClassException
             {
                 stream.checkArray(arrayType, arrayLength);
             }
->>>>>>> 6900eba4
         });
     }
 
@@ -1272,8 +1263,6 @@
     }
 
     /**
-<<<<<<< HEAD
-=======
      * Checks the given array type and length to ensure that creation of such
      * an array is permitted by this ObjectInputStream. The arrayType argument
      * must represent an actual array type.
@@ -1301,7 +1290,6 @@
     }
 
     /**
->>>>>>> 6900eba4
      * Provide access to the persistent fields read from the input stream.
      */
     public static abstract class GetField {

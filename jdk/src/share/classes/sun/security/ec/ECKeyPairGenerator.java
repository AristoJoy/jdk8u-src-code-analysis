/*
 * Copyright (c) 2009, 2018, Oracle and/or its affiliates. All rights reserved.
 * DO NOT ALTER OR REMOVE COPYRIGHT NOTICES OR THIS FILE HEADER.
 *
 * This code is free software; you can redistribute it and/or modify it
 * under the terms of the GNU General Public License version 2 only, as
 * published by the Free Software Foundation.  Oracle designates this
 * particular file as subject to the "Classpath" exception as provided
 * by Oracle in the LICENSE file that accompanied this code.
 *
 * This code is distributed in the hope that it will be useful, but WITHOUT
 * ANY WARRANTY; without even the implied warranty of MERCHANTABILITY or
 * FITNESS FOR A PARTICULAR PURPOSE.  See the GNU General Public License
 * version 2 for more details (a copy is included in the LICENSE file that
 * accompanied this code).
 *
 * You should have received a copy of the GNU General Public License version
 * 2 along with this work; if not, write to the Free Software Foundation,
 * Inc., 51 Franklin St, Fifth Floor, Boston, MA 02110-1301 USA.
 *
 * Please contact Oracle, 500 Oracle Parkway, Redwood Shores, CA 94065 USA
 * or visit www.oracle.com if you need additional information or have any
 * questions.
 */

package sun.security.ec;

import java.io.IOException;
import java.math.BigInteger;
import java.security.*;
import java.security.spec.AlgorithmParameterSpec;
import java.security.spec.ECGenParameterSpec;
import java.security.spec.ECParameterSpec;
import java.security.spec.ECPoint;
import java.security.spec.InvalidParameterSpecException;
<<<<<<< HEAD
=======
import java.util.Optional;
>>>>>>> b689f504

import sun.security.ec.NamedCurve;
import sun.security.jca.JCAUtil;
import sun.security.util.ECUtil;
import sun.security.util.math.*;
import sun.security.ec.point.*;
import static sun.security.util.SecurityProviderConstants.DEF_EC_KEY_SIZE;
import static sun.security.ec.ECOperations.IntermediateValueException;

/**
 * EC keypair generator.
 * Standard algorithm, minimum key length is 112 bits, maximum is 571 bits.
 *
 * @since 1.7
 */
public final class ECKeyPairGenerator extends KeyPairGeneratorSpi {

    private static final int KEY_SIZE_MIN = 112; // min bits (see ecc_impl.h)
    private static final int KEY_SIZE_MAX = 571; // max bits (see ecc_impl.h)

    // used to seed the keypair generator
    private SecureRandom random;

    // size of the key to generate, KEY_SIZE_MIN <= keySize <= KEY_SIZE_MAX
    private int keySize;

    // parameters specified via init, if any
    private AlgorithmParameterSpec params = null;

    /**
     * Constructs a new ECKeyPairGenerator.
     */
    public ECKeyPairGenerator() {
        // initialize to default in case the app does not call initialize()
        initialize(DEF_EC_KEY_SIZE, null);
    }

    // initialize the generator. See JCA doc
    @Override
    public void initialize(int keySize, SecureRandom random) {

        checkKeySize(keySize);
        this.params = ECUtil.getECParameterSpec(null, keySize);
        if (params == null) {
            throw new InvalidParameterException(
                "No EC parameters available for key size " + keySize + " bits");
        }
        this.random = random;
    }

    // second initialize method. See JCA doc
    @Override
    public void initialize(AlgorithmParameterSpec params, SecureRandom random)
            throws InvalidAlgorithmParameterException {

        ECParameterSpec ecSpec = null;

        if (params instanceof ECParameterSpec) {
<<<<<<< HEAD
            ecSpec = ECUtil.getECParameterSpec(null,
                                                    (ECParameterSpec)params);
=======
            ECParameterSpec ecParams = (ECParameterSpec) params;
            ecSpec = ECUtil.getECParameterSpec(null, ecParams);
>>>>>>> b689f504
            if (ecSpec == null) {
                throw new InvalidAlgorithmParameterException(
                    "Unsupported curve: " + params);
            }
        } else if (params instanceof ECGenParameterSpec) {
<<<<<<< HEAD
            String name = ((ECGenParameterSpec)params).getName();
=======
            String name = ((ECGenParameterSpec) params).getName();
>>>>>>> b689f504
            ecSpec = ECUtil.getECParameterSpec(null, name);
            if (ecSpec == null) {
                throw new InvalidAlgorithmParameterException(
                    "Unknown curve name: " + name);
            }
        } else {
            throw new InvalidAlgorithmParameterException(
                "ECParameterSpec or ECGenParameterSpec required for EC");
        }

        // Not all known curves are supported by the native implementation
        ensureCurveIsSupported(ecSpec);
        this.params = ecSpec;

<<<<<<< HEAD
        this.keySize =
            ((ECParameterSpec)this.params).getCurve().getField().getFieldSize();
=======
        this.keySize = ecSpec.getCurve().getField().getFieldSize();
>>>>>>> b689f504
        this.random = random;
    }

    private static void ensureCurveIsSupported(ECParameterSpec ecSpec)
        throws InvalidAlgorithmParameterException {

        AlgorithmParameters ecParams = ECUtil.getECParameters(null);
        byte[] encodedParams;
        try {
            ecParams.init(ecSpec);
            encodedParams = ecParams.getEncoded();
        } catch (InvalidParameterSpecException ex) {
            throw new InvalidAlgorithmParameterException(
                "Unsupported curve: " + ecSpec.toString());
        } catch (IOException ex) {
            throw new RuntimeException(ex);
        }
        if (!isCurveSupported(encodedParams)) {
            throw new InvalidAlgorithmParameterException(
                "Unsupported curve: " + ecParams.toString());
        }
    }

    // generate the keypair. See JCA doc
    @Override
    public KeyPair generateKeyPair() {

        if (random == null) {
            random = JCAUtil.getSecureRandom();
        }

        try {
            Optional<KeyPair> kp = generateKeyPairImpl(random);
            if (kp.isPresent()) {
                return kp.get();
            }
            return generateKeyPairNative(random);
        } catch (Exception ex) {
            throw new ProviderException(ex);
        }
    }

    private byte[] generatePrivateScalar(SecureRandom random,
        ECOperations ecOps, int seedSize) {
        // Attempt to create the private scalar in a loop that uses new random
        // input each time. The chance of failure is very small assuming the
        // implementation derives the nonce using extra bits
        int numAttempts = 128;
        byte[] seedArr = new byte[seedSize];
        for (int i = 0; i < numAttempts; i++) {
            random.nextBytes(seedArr);
            try {
                return ecOps.seedToScalar(seedArr);
            } catch (IntermediateValueException ex) {
                // try again in the next iteration
            }
        }

        throw new ProviderException("Unable to produce private key after "
                                         + numAttempts + " attempts");
    }

    private Optional<KeyPair> generateKeyPairImpl(SecureRandom random)
        throws InvalidKeyException {

        ECParameterSpec ecParams = (ECParameterSpec) params;

        Optional<ECOperations> opsOpt = ECOperations.forParameters(ecParams);
        if (!opsOpt.isPresent()) {
            return Optional.empty();
        }
        ECOperations ops = opsOpt.get();
        IntegerFieldModuloP field = ops.getField();
        int numBits = ecParams.getOrder().bitLength();
        int seedBits = numBits + 64;
        int seedSize = (seedBits + 7) / 8;
        byte[] privArr = generatePrivateScalar(random, ops, seedSize);

        ECPoint genPoint = ecParams.getGenerator();
        ImmutableIntegerModuloP x = field.getElement(genPoint.getAffineX());
        ImmutableIntegerModuloP y = field.getElement(genPoint.getAffineY());
        AffinePoint affGen = new AffinePoint(x, y);
        Point pub = ops.multiply(affGen, privArr);
        AffinePoint affPub = pub.asAffine();

        PrivateKey privateKey = new ECPrivateKeyImpl(privArr, ecParams);

        ECPoint w = new ECPoint(affPub.getX().asBigInteger(),
            affPub.getY().asBigInteger());
        PublicKey publicKey = new ECPublicKeyImpl(w, ecParams);

        return Optional.of(new KeyPair(publicKey, privateKey));
    }

    private KeyPair generateKeyPairNative(SecureRandom random)
        throws Exception {

        ECParameterSpec ecParams = (ECParameterSpec) params;
        byte[] encodedParams = ECUtil.encodeECParameterSpec(null, ecParams);

        // seed is twice the key size (in bytes) plus 1
        byte[] seed = new byte[(((keySize + 7) >> 3) + 1) * 2];
        random.nextBytes(seed);
        Object[] keyBytes = generateECKeyPair(keySize, encodedParams, seed);

        // The 'params' object supplied above is equivalent to the native
        // one so there is no need to fetch it.
        // keyBytes[0] is the encoding of the native private key
        BigInteger s = new BigInteger(1, (byte[]) keyBytes[0]);

        PrivateKey privateKey = new ECPrivateKeyImpl(s, ecParams);

        // keyBytes[1] is the encoding of the native public key
        byte[] pubKey = (byte[]) keyBytes[1];
        ECPoint w = ECUtil.decodePoint(pubKey, ecParams.getCurve());
        PublicKey publicKey = new ECPublicKeyImpl(w, ecParams);

        return new KeyPair(publicKey, privateKey);
    }

    private void checkKeySize(int keySize) throws InvalidParameterException {
        if (keySize < KEY_SIZE_MIN) {
            throw new InvalidParameterException
                ("Key size must be at least " + KEY_SIZE_MIN + " bits");
        }
        if (keySize > KEY_SIZE_MAX) {
            throw new InvalidParameterException
                ("Key size must be at most " + KEY_SIZE_MAX + " bits");
        }
        this.keySize = keySize;
    }

    /**
     * Checks whether the curve in the encoded parameters is supported by the
<<<<<<< HEAD
     * native implementation.
=======
     * native implementation. Some curve operations will be performed by the
     * Java implementation, but not all of them. So native support is still
     * required for all curves.
>>>>>>> b689f504
     *
     * @param encodedParams encoded parameters in the same form accepted
     *    by generateECKeyPair
     * @return true if and only if generateECKeyPair will succeed for
     *    the supplied parameters
     */
    private static native boolean isCurveSupported(byte[] encodedParams);

    /*
     * Generates the keypair and returns a 2-element array of encoding bytes.
     * The first one is for the private key, the second for the public key.
     */
    private static native Object[] generateECKeyPair(int keySize,
        byte[] encodedParams, byte[] seed) throws GeneralSecurityException;
}<|MERGE_RESOLUTION|>--- conflicted
+++ resolved
@@ -33,10 +33,7 @@
 import java.security.spec.ECParameterSpec;
 import java.security.spec.ECPoint;
 import java.security.spec.InvalidParameterSpecException;
-<<<<<<< HEAD
-=======
 import java.util.Optional;
->>>>>>> b689f504
 
 import sun.security.ec.NamedCurve;
 import sun.security.jca.JCAUtil;
@@ -95,23 +92,14 @@
         ECParameterSpec ecSpec = null;
 
         if (params instanceof ECParameterSpec) {
-<<<<<<< HEAD
-            ecSpec = ECUtil.getECParameterSpec(null,
-                                                    (ECParameterSpec)params);
-=======
             ECParameterSpec ecParams = (ECParameterSpec) params;
             ecSpec = ECUtil.getECParameterSpec(null, ecParams);
->>>>>>> b689f504
             if (ecSpec == null) {
                 throw new InvalidAlgorithmParameterException(
                     "Unsupported curve: " + params);
             }
         } else if (params instanceof ECGenParameterSpec) {
-<<<<<<< HEAD
-            String name = ((ECGenParameterSpec)params).getName();
-=======
             String name = ((ECGenParameterSpec) params).getName();
->>>>>>> b689f504
             ecSpec = ECUtil.getECParameterSpec(null, name);
             if (ecSpec == null) {
                 throw new InvalidAlgorithmParameterException(
@@ -126,12 +114,7 @@
         ensureCurveIsSupported(ecSpec);
         this.params = ecSpec;
 
-<<<<<<< HEAD
-        this.keySize =
-            ((ECParameterSpec)this.params).getCurve().getField().getFieldSize();
-=======
         this.keySize = ecSpec.getCurve().getField().getFieldSize();
->>>>>>> b689f504
         this.random = random;
     }
 
@@ -266,13 +249,9 @@
 
     /**
      * Checks whether the curve in the encoded parameters is supported by the
-<<<<<<< HEAD
-     * native implementation.
-=======
      * native implementation. Some curve operations will be performed by the
      * Java implementation, but not all of them. So native support is still
      * required for all curves.
->>>>>>> b689f504
      *
      * @param encodedParams encoded parameters in the same form accepted
      *    by generateECKeyPair

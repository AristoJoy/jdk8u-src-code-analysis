--- conflicted
+++ resolved
@@ -292,7 +292,175 @@
 }
 
 
-<<<<<<< HEAD
+
+static BOOL
+WindowsVersionCheck(WORD wMajorVersion, WORD wMinorVersion, WORD wServicePackMajor) {
+    OSVERSIONINFOEXW osvi = { sizeof(osvi), 0, 0, 0, 0, {0}, 0, 0 };
+    DWORDLONG const dwlConditionMask = VerSetConditionMask(
+        VerSetConditionMask(
+        VerSetConditionMask(
+                0, VER_MAJORVERSION, VER_GREATER_EQUAL),
+                   VER_MINORVERSION, VER_GREATER_EQUAL),
+                   VER_SERVICEPACKMAJOR, VER_GREATER_EQUAL);
+
+    osvi.dwMajorVersion = wMajorVersion;
+    osvi.dwMinorVersion = wMinorVersion;
+    osvi.wServicePackMajor = wServicePackMajor;
+
+    return VerifyVersionInfoW(&osvi, VER_MAJORVERSION | VER_MINORVERSION | VER_SERVICEPACKMAJOR, dwlConditionMask) != FALSE;
+}
+
+static BOOL
+isVistaSP1OrGreater() {
+    return WindowsVersionCheck(HIBYTE(_WIN32_WINNT_VISTA), LOBYTE(_WIN32_WINNT_VISTA), 1);
+}
+
+static jboolean
+wxp_ping4(JNIEnv *env,
+          jbyteArray addrArray,
+          jint timeout,
+          jbyteArray ifArray,
+          jint ttl)
+{
+    jint addr;
+    jbyte caddr[4];
+    jint fd;
+    struct sockaddr_in him;
+    struct sockaddr_in* netif = NULL;
+    struct sockaddr_in inf;
+    int len = 0;
+    WSAEVENT hEvent;
+    int connect_rv = -1;
+    int sz;
+
+    /**
+     * Convert IP address from byte array to integer
+     */
+    sz = (*env)->GetArrayLength(env, addrArray);
+    if (sz != 4) {
+        return JNI_FALSE;
+    }
+    memset((char *) &him, 0, sizeof(him));
+    memset((char *) caddr, 0, sizeof(caddr));
+    (*env)->GetByteArrayRegion(env, addrArray, 0, 4, caddr);
+    addr = ((caddr[0]<<24) & 0xff000000);
+    addr |= ((caddr[1] <<16) & 0xff0000);
+    addr |= ((caddr[2] <<8) & 0xff00);
+    addr |= (caddr[3] & 0xff);
+    addr = htonl(addr);
+    /**
+     * Socket address
+     */
+    him.sin_addr.s_addr = addr;
+    him.sin_family = AF_INET;
+    len = sizeof(him);
+
+    /**
+     * If a network interface was specified, let's convert its address
+     * as well.
+     */
+    if (!(IS_NULL(ifArray))) {
+        memset((char *) caddr, 0, sizeof(caddr));
+        (*env)->GetByteArrayRegion(env, ifArray, 0, 4, caddr);
+        addr = ((caddr[0]<<24) & 0xff000000);
+        addr |= ((caddr[1] <<16) & 0xff0000);
+        addr |= ((caddr[2] <<8) & 0xff00);
+        addr |= (caddr[3] & 0xff);
+        addr = htonl(addr);
+        inf.sin_addr.s_addr = addr;
+        inf.sin_family = AF_INET;
+        inf.sin_port = 0;
+        netif = &inf;
+    }
+
+    /*
+     * Can't create a raw socket, so let's try a TCP socket
+     */
+    fd = NET_Socket(AF_INET, SOCK_STREAM, 0);
+    if (fd == JVM_IO_ERR) {
+        /* note: if you run out of fds, you may not be able to load
+         * the exception class, and get a NoClassDefFoundError
+         * instead.
+         */
+        NET_ThrowNew(env, WSAGetLastError(), "Can't create socket");
+        return JNI_FALSE;
+    }
+    if (ttl > 0) {
+        setsockopt(fd, IPPROTO_IP, IP_TTL, (const char *)&ttl, sizeof(ttl));
+    }
+    /*
+     * A network interface was specified, so let's bind to it.
+     */
+    if (netif != NULL) {
+        if (bind(fd, (struct sockaddr*)netif, sizeof(struct sockaddr_in)) < 0) {
+            NET_ThrowNew(env, WSAGetLastError(), "Can't bind socket");
+            closesocket(fd);
+            return JNI_FALSE;
+        }
+    }
+
+    /*
+     * Make the socket non blocking so we can use select/poll.
+     */
+    hEvent = WSACreateEvent();
+    WSAEventSelect(fd, hEvent, FD_READ|FD_CONNECT|FD_CLOSE);
+
+    /* no need to use NET_Connect as non-blocking */
+    him.sin_port = htons(7);    /* Echo */
+    connect_rv = connect(fd, (struct sockaddr *)&him, len);
+
+    /**
+     * connection established or refused immediately, either way it means
+     * we were able to reach the host!
+     */
+    if (connect_rv == 0 || WSAGetLastError() == WSAECONNREFUSED) {
+        WSACloseEvent(hEvent);
+        closesocket(fd);
+        return JNI_TRUE;
+    } else {
+        int optlen;
+
+        switch (WSAGetLastError()) {
+        case WSAEHOSTUNREACH:   /* Host Unreachable */
+        case WSAENETUNREACH:    /* Network Unreachable */
+        case WSAENETDOWN:       /* Network is down */
+        case WSAEPFNOSUPPORT:   /* Protocol Family unsupported */
+            WSACloseEvent(hEvent);
+            closesocket(fd);
+            return JNI_FALSE;
+        }
+
+        if (WSAGetLastError() != WSAEWOULDBLOCK) {
+            NET_ThrowByNameWithLastError(env, JNU_JAVANETPKG "ConnectException",
+                                         "connect failed");
+            WSACloseEvent(hEvent);
+            closesocket(fd);
+            return JNI_FALSE;
+        }
+
+        timeout = NET_Wait(env, fd, NET_WAIT_CONNECT, timeout);
+
+        /* has connection been established */
+
+        if (timeout >= 0) {
+            optlen = sizeof(connect_rv);
+            if (getsockopt(fd, SOL_SOCKET, SO_ERROR, (void*)&connect_rv,
+                           &optlen) <0) {
+                connect_rv = WSAGetLastError();
+            }
+
+            if (connect_rv == 0 || connect_rv == WSAECONNREFUSED) {
+                WSACloseEvent(hEvent);
+                closesocket(fd);
+                return JNI_TRUE;
+            }
+        }
+    }
+    WSACloseEvent(hEvent);
+    closesocket(fd);
+    return JNI_FALSE;
+}
+
 /**
  * ping implementation.
  * Send a ICMP_ECHO_REQUEST packet every second until either the timeout
@@ -368,254 +536,6 @@
  */
 JNIEXPORT jboolean JNICALL
 Java_java_net_Inet4AddressImpl_isReachable0(JNIEnv *env, jobject this,
-                                           jbyteArray addrArray,
-                                           jint timeout,
-                                           jbyteArray ifArray,
-                                           jint ttl) {
-    jint src_addr = 0;
-    jint dest_addr = 0;
-=======
-
-static BOOL
-WindowsVersionCheck(WORD wMajorVersion, WORD wMinorVersion, WORD wServicePackMajor) {
-    OSVERSIONINFOEXW osvi = { sizeof(osvi), 0, 0, 0, 0, {0}, 0, 0 };
-    DWORDLONG const dwlConditionMask = VerSetConditionMask(
-        VerSetConditionMask(
-        VerSetConditionMask(
-                0, VER_MAJORVERSION, VER_GREATER_EQUAL),
-                   VER_MINORVERSION, VER_GREATER_EQUAL),
-                   VER_SERVICEPACKMAJOR, VER_GREATER_EQUAL);
-
-    osvi.dwMajorVersion = wMajorVersion;
-    osvi.dwMinorVersion = wMinorVersion;
-    osvi.wServicePackMajor = wServicePackMajor;
-
-    return VerifyVersionInfoW(&osvi, VER_MAJORVERSION | VER_MINORVERSION | VER_SERVICEPACKMAJOR, dwlConditionMask) != FALSE;
-}
-
-static BOOL
-isVistaSP1OrGreater() {
-    return WindowsVersionCheck(HIBYTE(_WIN32_WINNT_VISTA), LOBYTE(_WIN32_WINNT_VISTA), 1);
-}
-
-static jboolean
-wxp_ping4(JNIEnv *env,
-          jbyteArray addrArray,
-          jint timeout,
-          jbyteArray ifArray,
-          jint ttl)
-{
-    jint addr;
->>>>>>> 95f197da
-    jbyte caddr[4];
-    int sz;
-
-    /**
-     * Convert IP address from byte array to integer
-     */
-    sz = (*env)->GetArrayLength(env, addrArray);
-    if (sz != 4) {
-        return JNI_FALSE;
-    }
-    memset((char *) caddr, 0, sizeof(caddr));
-    (*env)->GetByteArrayRegion(env, addrArray, 0, 4, caddr);
-    dest_addr = ((caddr[0]<<24) & 0xff000000);
-    dest_addr |= ((caddr[1] <<16) & 0xff0000);
-    dest_addr |= ((caddr[2] <<8) & 0xff00);
-    dest_addr |= (caddr[3] & 0xff);
-    dest_addr = htonl(dest_addr);
-
-    /**
-     * If a network interface was specified, let's convert its address
-     * as well.
-     */
-    if (!(IS_NULL(ifArray))) {
-        memset((char *) caddr, 0, sizeof(caddr));
-        (*env)->GetByteArrayRegion(env, ifArray, 0, 4, caddr);
-<<<<<<< HEAD
-        src_addr = ((caddr[0]<<24) & 0xff000000);
-        src_addr |= ((caddr[1] <<16) & 0xff0000);
-        src_addr |= ((caddr[2] <<8) & 0xff00);
-        src_addr |= (caddr[3] & 0xff);
-        src_addr = htonl(src_addr);
-    }
-
-    return ping4(env, src_addr, dest_addr, timeout);
-=======
-        addr = ((caddr[0]<<24) & 0xff000000);
-        addr |= ((caddr[1] <<16) & 0xff0000);
-        addr |= ((caddr[2] <<8) & 0xff00);
-        addr |= (caddr[3] & 0xff);
-        addr = htonl(addr);
-        inf.sin_addr.s_addr = addr;
-        inf.sin_family = AF_INET;
-        inf.sin_port = 0;
-        netif = &inf;
-    }
-
-    /*
-     * Can't create a raw socket, so let's try a TCP socket
-     */
-    fd = NET_Socket(AF_INET, SOCK_STREAM, 0);
-    if (fd == JVM_IO_ERR) {
-        /* note: if you run out of fds, you may not be able to load
-         * the exception class, and get a NoClassDefFoundError
-         * instead.
-         */
-        NET_ThrowNew(env, WSAGetLastError(), "Can't create socket");
-        return JNI_FALSE;
-    }
-    if (ttl > 0) {
-        setsockopt(fd, IPPROTO_IP, IP_TTL, (const char *)&ttl, sizeof(ttl));
-    }
-    /*
-     * A network interface was specified, so let's bind to it.
-     */
-    if (netif != NULL) {
-        if (bind(fd, (struct sockaddr*)netif, sizeof(struct sockaddr_in)) < 0) {
-            NET_ThrowNew(env, WSAGetLastError(), "Can't bind socket");
-            closesocket(fd);
-            return JNI_FALSE;
-        }
-    }
-
-    /*
-     * Make the socket non blocking so we can use select/poll.
-     */
-    hEvent = WSACreateEvent();
-    WSAEventSelect(fd, hEvent, FD_READ|FD_CONNECT|FD_CLOSE);
-
-    /* no need to use NET_Connect as non-blocking */
-    him.sin_port = htons(7);    /* Echo */
-    connect_rv = connect(fd, (struct sockaddr *)&him, len);
-
-    /**
-     * connection established or refused immediately, either way it means
-     * we were able to reach the host!
-     */
-    if (connect_rv == 0 || WSAGetLastError() == WSAECONNREFUSED) {
-        WSACloseEvent(hEvent);
-        closesocket(fd);
-        return JNI_TRUE;
-    } else {
-        int optlen;
-
-        switch (WSAGetLastError()) {
-        case WSAEHOSTUNREACH:   /* Host Unreachable */
-        case WSAENETUNREACH:    /* Network Unreachable */
-        case WSAENETDOWN:       /* Network is down */
-        case WSAEPFNOSUPPORT:   /* Protocol Family unsupported */
-            WSACloseEvent(hEvent);
-            closesocket(fd);
-            return JNI_FALSE;
-        }
-
-        if (WSAGetLastError() != WSAEWOULDBLOCK) {
-            NET_ThrowByNameWithLastError(env, JNU_JAVANETPKG "ConnectException",
-                                         "connect failed");
-            WSACloseEvent(hEvent);
-            closesocket(fd);
-            return JNI_FALSE;
-        }
-
-        timeout = NET_Wait(env, fd, NET_WAIT_CONNECT, timeout);
-
-        /* has connection been established */
-
-        if (timeout >= 0) {
-            optlen = sizeof(connect_rv);
-            if (getsockopt(fd, SOL_SOCKET, SO_ERROR, (void*)&connect_rv,
-                           &optlen) <0) {
-                connect_rv = WSAGetLastError();
-            }
-
-            if (connect_rv == 0 || connect_rv == WSAECONNREFUSED) {
-                WSACloseEvent(hEvent);
-                closesocket(fd);
-                return JNI_TRUE;
-            }
-        }
-    }
-    WSACloseEvent(hEvent);
-    closesocket(fd);
-    return JNI_FALSE;
-}
-
-/**
- * ping implementation.
- * Send a ICMP_ECHO_REQUEST packet every second until either the timeout
- * expires or a answer is received.
- * Returns true is an ECHO_REPLY is received, otherwise, false.
- */
-static jboolean
-ping4(JNIEnv *env,
-      unsigned long src_addr,
-      unsigned long dest_addr,
-      jint timeout)
-{
-    // See https://msdn.microsoft.com/en-us/library/aa366050%28VS.85%29.aspx
-
-    HANDLE hIcmpFile;
-    DWORD dwRetVal = 0;
-    char SendData[32] = {0};
-    LPVOID ReplyBuffer = NULL;
-    DWORD ReplySize = 0;
-
-    hIcmpFile = IcmpCreateFile();
-    if (hIcmpFile == INVALID_HANDLE_VALUE) {
-        NET_ThrowNew(env, WSAGetLastError(), "Unable to open handle");
-        return JNI_FALSE;
-    }
-
-    ReplySize = sizeof(ICMP_ECHO_REPLY) + sizeof(SendData);
-    ReplyBuffer = (VOID*) malloc(ReplySize);
-    if (ReplyBuffer == NULL) {
-        IcmpCloseHandle(hIcmpFile);
-        NET_ThrowNew(env, WSAGetLastError(), "Unable to allocate memory");
-        return JNI_FALSE;
-    }
-
-    if (src_addr == 0) {
-        dwRetVal = IcmpSendEcho(hIcmpFile,  // HANDLE IcmpHandle,
-                                dest_addr,  // IPAddr DestinationAddress,
-                                SendData,   // LPVOID RequestData,
-                                sizeof(SendData),   // WORD RequestSize,
-                                NULL,       // PIP_OPTION_INFORMATION RequestOptions,
-                                ReplyBuffer,// LPVOID ReplyBuffer,
-                                ReplySize,  // DWORD ReplySize,
-                                timeout);   // DWORD Timeout
-    } else {
-        dwRetVal = IcmpSendEcho2Ex(hIcmpFile,  // HANDLE IcmpHandle,
-                                   NULL,       // HANDLE Event
-                                   NULL,       // PIO_APC_ROUTINE ApcRoutine
-                                   NULL,       // ApcContext
-                                   src_addr,   // IPAddr SourceAddress,
-                                   dest_addr,  // IPAddr DestinationAddress,
-                                   SendData,   // LPVOID RequestData,
-                                   sizeof(SendData),   // WORD RequestSize,
-                                   NULL,       // PIP_OPTION_INFORMATION RequestOptions,
-                                   ReplyBuffer,// LPVOID ReplyBuffer,
-                                   ReplySize,  // DWORD ReplySize,
-                                   timeout);   // DWORD Timeout
-    }
-
-    free(ReplyBuffer);
-    IcmpCloseHandle(hIcmpFile);
-
-    if (dwRetVal != 0) {
-        return JNI_TRUE;
-    } else {
-        return JNI_FALSE;
-    }
-}
-
-/*
- * Class:     java_net_Inet4AddressImpl
- * Method:    isReachable0
- * Signature: ([bI[bI)Z
- */
-JNIEXPORT jboolean JNICALL
-Java_java_net_Inet4AddressImpl_isReachable0(JNIEnv *env, jobject this,
                                             jbyteArray addrArray,
                                             jint timeout,
                                             jbyteArray ifArray,
@@ -660,5 +580,4 @@
     } else {
         wxp_ping4(env, addrArray, timeout, ifArray, ttl);
     }
->>>>>>> 95f197da
 }
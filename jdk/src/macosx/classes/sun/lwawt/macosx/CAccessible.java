/*
 * Copyright (c) 2011, 2016, Oracle and/or its affiliates. All rights reserved.
 * DO NOT ALTER OR REMOVE COPYRIGHT NOTICES OR THIS FILE HEADER.
 *
 * This code is free software; you can redistribute it and/or modify it
 * under the terms of the GNU General Public License version 2 only, as
 * published by the Free Software Foundation.  Oracle designates this
 * particular file as subject to the "Classpath" exception as provided
 * by Oracle in the LICENSE file that accompanied this code.
 *
 * This code is distributed in the hope that it will be useful, but WITHOUT
 * ANY WARRANTY; without even the implied warranty of MERCHANTABILITY or
 * FITNESS FOR A PARTICULAR PURPOSE.  See the GNU General Public License
 * version 2 for more details (a copy is included in the LICENSE file that
 * accompanied this code).
 *
 * You should have received a copy of the GNU General Public License version
 * 2 along with this work; if not, write to the Free Software Foundation,
 * Inc., 51 Franklin St, Fifth Floor, Boston, MA 02110-1301 USA.
 *
 * Please contact Oracle, 500 Oracle Parkway, Redwood Shores, CA 94065 USA
 * or visit www.oracle.com if you need additional information or have any
 * questions.
 */

package sun.lwawt.macosx;

import java.awt.Component;
import java.beans.PropertyChangeEvent;
import java.beans.PropertyChangeListener;
import java.lang.reflect.Field;

import javax.accessibility.Accessible;
import javax.accessibility.AccessibleContext;
import javax.swing.JProgressBar;
import javax.swing.JSlider;
import javax.swing.event.ChangeEvent;
import javax.swing.event.ChangeListener;

import static javax.accessibility.AccessibleContext.ACCESSIBLE_ACTIVE_DESCENDANT_PROPERTY;
import static javax.accessibility.AccessibleContext.ACCESSIBLE_CARET_PROPERTY;
import static javax.accessibility.AccessibleContext.ACCESSIBLE_SELECTION_PROPERTY;
<<<<<<< HEAD
import static javax.accessibility.AccessibleContext.ACCESSIBLE_TEXT_PROPERTY;
=======
import static javax.accessibility.AccessibleContext.ACCESSIBLE_STATE_PROPERTY;
import static javax.accessibility.AccessibleContext.ACCESSIBLE_TEXT_PROPERTY;
import javax.accessibility.AccessibleRole;
import javax.accessibility.AccessibleState;
>>>>>>> 0b8ef68e


class CAccessible extends CFRetainedResource implements Accessible {
    static Field getNativeAXResourceField() {
        try {
            final Field field = AccessibleContext.class.getDeclaredField("nativeAXResource");
            field.setAccessible(true);
            return field;
        } catch (final Exception e) {
            e.printStackTrace();
            return null;
        }
    }

    private static Field nativeAXResourceField = getNativeAXResourceField();

    public static CAccessible getCAccessible(final Accessible a) {
        if (a == null) return null;
        AccessibleContext context = a.getAccessibleContext();
        try {
            final CAccessible cachedCAX = (CAccessible) nativeAXResourceField.get(context);
            if (cachedCAX != null) return cachedCAX;

            final CAccessible newCAX = new CAccessible(a);
            nativeAXResourceField.set(context, newCAX);
            return newCAX;
        }  catch (final Exception e) {
            e.printStackTrace();
            return null;
        }
    }

    private static native void unregisterFromCocoaAXSystem(long ptr);
    private static native void valueChanged(long ptr);
    private static native void selectedTextChanged(long ptr);
    private static native void selectionChanged(long ptr);
    private static native void menuOpened(long ptr);
    private static native void menuClosed(long ptr);
    private static native void menuItemSelected(long ptr);

    private Accessible accessible;

    private AccessibleContext activeDescendant;

    private CAccessible(final Accessible accessible) {
        super(0L, true); // real pointer will be poked in by native

        if (accessible == null) throw new NullPointerException();
        this.accessible = accessible;

        if (accessible instanceof Component) {
            addNotificationListeners((Component)accessible);
        }
    }

    @Override
    protected synchronized void dispose() {
        if (ptr != 0) unregisterFromCocoaAXSystem(ptr);
        super.dispose();
    }

    @Override
    public AccessibleContext getAccessibleContext() {
        return accessible.getAccessibleContext();
    }

    public void addNotificationListeners(Component c) {
        if (c instanceof Accessible) {
            AccessibleContext ac = ((Accessible)c).getAccessibleContext();
            ac.addPropertyChangeListener(new AXChangeNotifier());
        }
        if (c instanceof JProgressBar) {
            JProgressBar pb = (JProgressBar) c;
            pb.addChangeListener(new AXProgressChangeNotifier());
        } else if (c instanceof JSlider) {
            JSlider slider = (JSlider) c;
            slider.addChangeListener(new AXProgressChangeNotifier());
        }
    }


    private class AXChangeNotifier implements PropertyChangeListener {

        @Override
        public void propertyChange(PropertyChangeEvent e) {
            String name = e.getPropertyName();
            if ( ptr != 0 ) {
<<<<<<< HEAD
=======
                Object newValue = e.getNewValue();
                Object oldValue = e.getOldValue();
>>>>>>> 0b8ef68e
                if (name.compareTo(ACCESSIBLE_CARET_PROPERTY) == 0) {
                    selectedTextChanged(ptr);
                } else if (name.compareTo(ACCESSIBLE_TEXT_PROPERTY) == 0 ) {
                    valueChanged(ptr);
                } else if (name.compareTo(ACCESSIBLE_SELECTION_PROPERTY) == 0 ) {
                    selectionChanged(ptr);
<<<<<<< HEAD
                }  else if (name.compareTo(ACCESSIBLE_ACTIVE_DESCENDANT_PROPERTY) == 0 ) {
                    Object nv = e.getNewValue();
                    if (nv instanceof AccessibleContext) {
                        activeDescendant = (AccessibleContext)nv;
=======
                } else if (name.compareTo(ACCESSIBLE_ACTIVE_DESCENDANT_PROPERTY) == 0 ) {
                    if (newValue instanceof AccessibleContext) {
                        activeDescendant = (AccessibleContext)newValue;
                    }
                } else if (name.compareTo(ACCESSIBLE_STATE_PROPERTY) == 0) {
                    AccessibleContext thisAC = accessible.getAccessibleContext();
                    AccessibleRole thisRole = thisAC.getAccessibleRole();
                    Accessible parentAccessible = thisAC.getAccessibleParent();
                    AccessibleRole parentRole = null;
                    if (parentAccessible != null) {
                        parentRole = parentAccessible.getAccessibleContext().getAccessibleRole();
                    }
                    // At least for now don't handle combo box menu state changes.
                    // This may change when later fixing issues which currently
                    // exist for combo boxes, but for now the following is only
                    // for JPopupMenus, not for combobox menus.
                    if (parentRole != AccessibleRole.COMBO_BOX) {
                        if (thisRole == AccessibleRole.POPUP_MENU) {
                            if ( newValue != null &&
                                 ((AccessibleState)newValue) == AccessibleState.VISIBLE ) {
                                    menuOpened(ptr);
                            } else if ( oldValue != null &&
                                        ((AccessibleState)oldValue) == AccessibleState.VISIBLE ) {
                                menuClosed(ptr);
                            }
                        } else if (thisRole == AccessibleRole.MENU_ITEM) {
                            if ( newValue != null &&
                                 ((AccessibleState)newValue) == AccessibleState.FOCUSED ) {
                                menuItemSelected(ptr);
                            }
                        }
>>>>>>> 0b8ef68e
                    }
                }
            }
        }
    }

    private class AXProgressChangeNotifier implements ChangeListener {
        @Override
        public void stateChanged(ChangeEvent e) {
            if (ptr != 0) valueChanged(ptr);
        }
    }

    static Accessible getSwingAccessible(final Accessible a) {
        return (a instanceof CAccessible) ? ((CAccessible)a).accessible : a;
    }

    static AccessibleContext getActiveDescendant(final Accessible a) {
        return (a instanceof CAccessible) ? ((CAccessible)a).activeDescendant : null;
    }

}<|MERGE_RESOLUTION|>--- conflicted
+++ resolved
@@ -40,14 +40,10 @@
 import static javax.accessibility.AccessibleContext.ACCESSIBLE_ACTIVE_DESCENDANT_PROPERTY;
 import static javax.accessibility.AccessibleContext.ACCESSIBLE_CARET_PROPERTY;
 import static javax.accessibility.AccessibleContext.ACCESSIBLE_SELECTION_PROPERTY;
-<<<<<<< HEAD
-import static javax.accessibility.AccessibleContext.ACCESSIBLE_TEXT_PROPERTY;
-=======
 import static javax.accessibility.AccessibleContext.ACCESSIBLE_STATE_PROPERTY;
 import static javax.accessibility.AccessibleContext.ACCESSIBLE_TEXT_PROPERTY;
 import javax.accessibility.AccessibleRole;
 import javax.accessibility.AccessibleState;
->>>>>>> 0b8ef68e
 
 
 class CAccessible extends CFRetainedResource implements Accessible {
@@ -135,23 +131,14 @@
         public void propertyChange(PropertyChangeEvent e) {
             String name = e.getPropertyName();
             if ( ptr != 0 ) {
-<<<<<<< HEAD
-=======
                 Object newValue = e.getNewValue();
                 Object oldValue = e.getOldValue();
->>>>>>> 0b8ef68e
                 if (name.compareTo(ACCESSIBLE_CARET_PROPERTY) == 0) {
                     selectedTextChanged(ptr);
                 } else if (name.compareTo(ACCESSIBLE_TEXT_PROPERTY) == 0 ) {
                     valueChanged(ptr);
                 } else if (name.compareTo(ACCESSIBLE_SELECTION_PROPERTY) == 0 ) {
                     selectionChanged(ptr);
-<<<<<<< HEAD
-                }  else if (name.compareTo(ACCESSIBLE_ACTIVE_DESCENDANT_PROPERTY) == 0 ) {
-                    Object nv = e.getNewValue();
-                    if (nv instanceof AccessibleContext) {
-                        activeDescendant = (AccessibleContext)nv;
-=======
                 } else if (name.compareTo(ACCESSIBLE_ACTIVE_DESCENDANT_PROPERTY) == 0 ) {
                     if (newValue instanceof AccessibleContext) {
                         activeDescendant = (AccessibleContext)newValue;
@@ -183,7 +170,6 @@
                                 menuItemSelected(ptr);
                             }
                         }
->>>>>>> 0b8ef68e
                     }
                 }
             }
